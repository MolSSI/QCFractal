--- conflicted
+++ resolved
@@ -21,11 +21,7 @@
     # Pip depends
   - pip:
     - git+git://github.com/MolSSI/QCEngine#egg=qcengine
-<<<<<<< HEAD
-    - fireworks
-    - codecov
-=======
 
     # Fireworks
     - fireworks
->>>>>>> 99c4dd2f
+    - codecov