"""
Database connection class which directly calls the PyMongo API to capture
cammon subroutines.
"""

import pymongo
import pandas as pd
import hashlib
import json
import numpy as np
from numpy import nan
from math import isnan
from . import fields


class MongoSocket(object):
    """
    This is a Mongo QCDB socket class.
    """

    def __init__(self, url, port, db):
        """
        Constructs a new socket where url and port points towards a Mongod instance.
        db will either create a new Mongo Database or open a current Mongo Database.

        """
        self.db_name = db
        self.url = url
        self.port = port
        self.client = pymongo.MongoClient(url, port)
        self.setup = self.init_db(db)

    def add_molecule(self, data):
        """
        Adds a molecule to the database.

        Parameters
        ----------
        data : dict
            Structured instance of the molecule.

        Returns
        -------
        bool
            Whether the operation was successful.
        """
        return self.add_generic(data, "molecules")

    def add_database(self, data):
        """
        Adds a database to the database.

<<<<<<< HEAD
    def del_database(self, name):
        # hash_bal = fields.get_hash(name, "database")
        return (self.db["databases"].delete_one({"name": name})).deleted_count == 1
=======
        Parameters
        ----------
        data : dict
            Structured instance of the database.

        Returns
        -------
        bool
            Whether the operation was successful.
        """
        return self.add_generic(data, "databases")
>>>>>>> c3034537

    def add_page(self, data):
        """
        Adds a page to the database.

        Parameters
        ----------
        data : dict
            Structured instance of the page.

        Returns
        -------
        bool
            Whether the operation was successful.
        """
        return self.add_generic(data, "pages")

    def add_generic(self, data, collection):
        """
        Helper function that facilitates adding a record.
        """
        sha1 = fields.get_hash(data, collection)
        try:
            data["_id"] = sha1
            self.db[collection].insert_one(data)
            return True
        except pymongo.errors.DuplicateKeyError:
            return False

    def del_by_hash(self, collection, hash_val):
        """
        Helper function that facilitates deletion based on hash.
        """
        return (self.db[collection].delete_one({"_id": hash_val})).deleted_count == 1

    def del_by_data(self, collection, data):
        """
        Helper function that facilitates deletion based on structured dict.
        """
        return self.del_by_hash(collection, fields.get_hash(data, collection))

    def del_molecule_by_data(self, data):
        """
        Removes a molecule from the database from its raw data.

        Parameters
        ----------
        data : dict
            Structured instance of the molecule.

        Returns
        -------
        bool
            Whether the operation was successful.
        """
        return self.del_by_data("molecules", data)

    def del_molecule_by_hash(self, hash_val):
        """
        Removes a molecule from the database from its hash.

        Parameters
        ----------
        hash_val : str
            The hash of a molecule.

        Returns
        -------
        bool
            Whether the operation was successful.
        """
        return self.del_by_hash("molecules", hash_val)

    def del_database_by_data(self, data):
        """
        Removes a database from the database from its raw data.

        Parameters
        ----------
        data : dict
            Structured instance of the database.

        Returns
        -------
        bool
            Whether the operation was successful.
        """
        return self.del_by_data("databases", data)

    def del_database_by_hash(self, hash_val):
        """
        Removes a database from the database from its hash.

        Parameters
        ----------
        hash_val : str
            The hash of a database.

        Returns
        -------
        bool
            Whether the operation was successful.
        """
        return self.del_by_hash("databases", hash_val)

    def del_page_by_data(self, data):
        """
        Removes a page from the database from its raw data.

        Parameters
        ----------
        data : dict
            Structured instance of the page.

        Returns
        -------
        bool
            Whether the operation was successful.
        """
        return self.del_by_data("pages", data)

    def del_page_by_hash(self, hash_val):
        """
        Removes a page from the database from its hash.

        Parameters
        ----------
        hash_val : str
            The hash of a page.

        Returns
        -------
        bool
            Whether the operation was successful.
        """
        return self.del_by_hash("pages", hash_val)

    def evaluate(self, hashes, methods, field="return_value"):
        """
        Queries monogod for all pages containing a molecule specified in
        `hashes` and a method specified in `methods`. For all matches, finds
        their `field` value and populates the relevant dataframe cell.

        Parameters
        ----------
        hashes : list
            A list of molecules hashes.
        methods : list
            A list of methods (modelchems).
        field : "return_value", optional
            A page field.

        Returns
        -------
        dataframe
            Returns a dataframe with your results. The rows will have the
            molecule hashes and the columns will have the method names. Each
            dataframe[molecule][method] cell contains the respective field
            value.

        Notes
        -----
        Empty cells will contain NaN.

        """
        hashes = list(hashes)
        methods = list(methods)
        command = [{
            "$match": {
                "molecule_hash": {"$in": hashes},
                "modelchem": {"$in": methods}
            }
        }]
        pages = list(self.db["pages"].aggregate(command))
        d = {}
        for mol in hashes:
            for method in methods:
                d[mol] = {}
                d[mol][method] = nan
        for item in pages:
            scope = item
            try:
                for name in field.split("."):
                    scope = scope[name]
                d[item["molecule_hash"]][item["modelchem"]] = scope
            except KeyError:
                pass
        return pd.DataFrame(data=d, index=[methods]).transpose()

    def evaluate_2(self, hashes, fields, method):
        """
        Queries monogod for all pages containing a molecule specified in
        `hashes` of method `method`. For all matches, finds the values in each
        of their `fields` populates the relevant dataframe cell.

        Parameters
        ----------
        hashes : list
            A list of molecules hashes.
        fields : list
            A list of page fields.
        method : str
            A method (modelchem).

        Returns
        -------
        dataframe
            Returns a dataframe with your results. The rows will have the
            molecule hashes and the columns will have the field names. Each
            dataframe[molecule][field] cell contains the respective field
            value.

        Notes
        -----
        Empty cells will contain NaN.

        """
        hashes = list(hashes)
        command = [{
            "$match": {
                "molecule_hash": {"$in": hashes},
                "modelchem": method
            }
        }]
        pages = list(self.db["pages"].aggregate(command))
        d = {}
        for mol in hashes:
            for field in fields:
                d[mol] = {}
                d[mol][field] = nan
        for item in pages:
            for field in fields:
                scope = item
                try:
                    for name in field.split("."):
                        scope = scope[name]
                    d[item["molecule_hash"]][field] = scope
                except KeyError:
                    pass
        return pd.DataFrame(data=d, index=[fields]).transpose()

    def list_methods(self, hashes):
        """
        Displays all methods that are used by each molecule in `hashes`.

        Parameters
        ----------
        hashes : list
            A list of molecules hashes.

        Returns
        -------
        dataframe
            Returns a dataframe with your results. The rows will have the
            molecule hashes and the columns will be numbered. Each cell contains
            a method used by the molecule in that row.

        """
        d = {}
        for mol in hashes:
            records = list(self.db["pages"].find({"molecule_hash": mol}))
            d[mol] = []
            for rec in records:
                d[mol].append(rec["modelchem"])

        df = pd.DataFrame(dict([(k, pd.Series(v)) for k, v in d.items()])).transpose()
        return df

    def search_qc_variable(self, hashes, field):
        """
        Displays the first `field` value for each molecule in `hashes`.

        Parameters
        ----------
        hashes : list
            A list of molecules hashes.
        field : str
            A page field.

        Returns
        -------
        dataframe
            Returns a dataframe with your results. The rows will have the
            molecule hashes and the column will contain the name. Each cell
            contains the field value for the molecule in that row.

        """
        d = {}
        for mol in hashes:
            command = [{
                "$match": {
                    "molecule_hash": mol
                }
            }, {
                "$group": {
                    "_id": {},
                    "value": {
                        "$push": "$" + field
                    }
                }
            }]
            pages = list(self.db["pages"].aggregate(command))
            if (len(pages) == 0 or len(pages[0]["value"]) == 0):
                d[mol] = None
            else:
                d[mol] = pages[0]["value"][0]
        return pd.DataFrame(data=d, index=[field]).transpose()

    def list_projects(self):
        """
        Lists the databases in this mongod instance

        Returns
        -------
        projects : list
            List of database names.
        """
        projects = []
        for db_name in self.client.database_names():
            projects.append(db_name)
        return projects

    def push_to(self, url, port, remote_db):
        """
        Inserts all documents from the local project into the remote one.

        Parameters
        ----------
        url : str
            Connection string.
        port : str
            Connection port.
        remote_db : str
            Name of remote project.
        """
        self.generic_copy(url, port, remote_db, False)

    def clone_to(self, url, port, remote_db):
        """
        Replaces the remote project with the local one.

        Parameters
        ----------
        url : str
            Connection string.
        port : str
            Connection port.
        remote_db : str
            Name of remote project.
        """
        self.generic_copy(url, port, remote_db, True)

    def generic_copy(self, url, port, remote_db, delete):
        """
            Helper function for facilitating syncing.
        """
        remote = MongoSocket(url, port, remote_db)
        if (delete):
            remote.client.drop_database(remote.db_name)
        for col in ["molecules", "databases", "pages"]:
            cursor = self.db[col].find({})
            for item in cursor:
                remote.add_generic(item, col)

    def get_value(self, field, db, rxn, stoich, method, do_stoich=True, debug_level=1):
        command = [{
            "$match": {
                "name": db
            }
        }, {
            "$project": {
                "reactions": 1
            }
        }, {
            "$unwind": "$reactions"
        }, {
            "$match": {
                "reactions.name": rxn
            }
        }, {
            "$group": {
                "_id": {},
                "stoich": {
                    "$push": "$reactions.stoichiometry." + stoich
                }
            }
        }]
        records = list(self.db["databases"].aggregate(command))

        if (len(records) > 0):
            success = True
            molecules = records[0]["stoich"][0]
            res = []
            stoich_encoding = []

            for mol in molecules:
                stoich_encoding.append(molecules[mol])
                command = [{
                    "$match": {
                        "molecule_hash": mol,
                        "modelchem": method
                    }
                }, {
                    "$group": {
                        "_id": {},
                        "value": {
                            "$push": "$" + field
                        }
                    }
                }]
                page = list(self.db["pages"].aggregate(command))
                if (len(page) == 0 or len(page[0]["value"]) == 0):
                    success = False
                    break
                res.append(page[0]["value"][0])
                # debug.log(debug_level, 2, (stoich_encoding))

            if (success):
                if (do_stoich):
                    acc = 0
                    for i in range(0, len(stoich_encoding)):
                        acc += float(res[i] * stoich_encoding[i])
                    return acc
                return res

        # debug.log(debug_level, 2, ("Fallback attempt"))
        if (field == "return_value"):
            command = [{
                "$match": {
                    "name": db
                }
            }, {
                "$project": {
                    "reactions": 1
                }
            }, {
                "$unwind": "$reactions"
            }, {
                "$match": {
                    "reactions.name": rxn
                }
            }, {
                "$group": {
                    "_id": {},
                    "reaction_results": {
                        "$push": "$reactions.reaction_results." + stoich
                    }
                }
            }]
            page = list(self.db["databases"].aggregate(command))
            if (len(page) > 0 and method in page[0]["reaction_results"][0]):
                return page[0]["reaction_results"][0][method]
        return None

    def get_series(self, field, db, stoich, method, do_stoich=True, debug_level=1):
        database = self.db["databases"].find_one({"name": db})
        if (database == None):
            return None
        res = []
        index = []
        for item in database["reactions"]:
            res.append(
                self.get_value(field, db, item["name"], stoich, method, do_stoich, debug_level))
            index.append(item["name"])
        return pd.DataFrame(data={method: res}, index=index)

    def get_dataframe(self, field, db, stoich, methods, do_stoich=True, debug_level=1):
        database = self.db["databases"].find_one({"name": db})
        if (database == None):
            return None

        names = []
        for item in database["reactions"]:
            names.append(item["name"])

        count = 0
        res = []

        for name in names:
            res.append([])
            for m in methods:
                val = self.get_value(field, db, name, stoich, m, do_stoich, debug_level)
                res[count].append(val)
            count += 1

        return pd.DataFrame(data=res, index=names, columns=methods)

    # Do a lookup on the pages collection using a <molecule, method> key.
    def get_page(self, molecule, method):
        return self.db["pages"].find_one({"molecule_hash": molecule, "modelchem": method})

    def get_database(self, name):
        return self.db["databases"].find_one({"name": name})

    def get_molecule(self, molecule_hash):
        return self.db["molecules"].find_one({"_id": molecule_hash})

    def init_db(self, db):
        # Success dictionary and collections to create
        success = {}
        collection_creation = {}

        # Create DB
        self.db = self.client[db]
        success["db"] = self.db

        # Try to create a collection for each entry
        collections = {"molecules", "databases", "pages"}
        for stri in collections:
            try:
                self.db.create_collection(stri)
                collection_creation[stri] = 1
            except pymongo.errors.CollectionInvalid:
                collection_creation[stri] = 0
        success["collection_creation"] = collection_creation

        # Return the success array, where a value of 1 means successful
        return success<|MERGE_RESOLUTION|>--- conflicted
+++ resolved
@@ -50,11 +50,6 @@
         """
         Adds a database to the database.
 
-<<<<<<< HEAD
-    def del_database(self, name):
-        # hash_bal = fields.get_hash(name, "database")
-        return (self.db["databases"].delete_one({"name": name})).deleted_count == 1
-=======
         Parameters
         ----------
         data : dict
@@ -66,7 +61,6 @@
             Whether the operation was successful.
         """
         return self.add_generic(data, "databases")
->>>>>>> c3034537
 
     def add_page(self, data):
         """
