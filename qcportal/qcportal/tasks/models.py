--- conflicted
+++ resolved
@@ -1,13 +1,9 @@
 from typing import Dict, List
 
-<<<<<<< HEAD
-from pydantic import Field, constr
-=======
 try:
     from pydantic.v1 import Field, BaseModel, constr, Extra
 except ImportError:
     from pydantic import Field, BaseModel, constr, Extra
->>>>>>> 777d181b
 
 from qcportal.base_models import RestModelBase
 from qcportal.managers import ManagerName
