"""
Tests the server collection compute capabilities.
"""
import itertools
import pathlib
from contextlib import contextmanager
from typing import List

import numpy as np
import pytest
import qcelemental as qcel
from qcelemental.models import Molecule, ProtoModel
from qcengine.testing import is_program_new_enough

import qcfractal.interface as ptl
from qcfractal import testing
from qcfractal.testing import df_compare, fractal_compute_server, live_fractal_or_skip


@contextmanager
def check_requests_monitor(client, request, request_made=True, kind="get"):
    before = client._request_counter[(request, kind)]
    yield
    after = client._request_counter[(request, kind)]

    if request_made:
        assert after > before, f"Requests were were expected, but none were made. Request type: {request} ({kind})"
    else:
        assert after == before, f"Requests were made when none were expected. Request type: {request} ({kind})"


def handle_dataset_fixture_params(client, ds_type, ds, fractal_compute_server, request):
    ds = client.get_collection(ds_type, ds.name)
    if request.param == "no_view":
        ds._disable_view = True
    elif request.param == "download_view":
        ds._disable_view = False
        try:
            import requests_mock
        except ImportError:
            pytest.skip("Missing request_mock")
        with requests_mock.Mocker(real_http=True) as m:
            with open(fractal_compute_server.view_handler.view_path(ds.data.id), 'rb') as f:
                m.get(ds.data.view_url_hdf5, body=f)
                ds.download(verify=True)
    elif request.param == "remote_view":
        ds._disable_view = False
        assert isinstance(ds._view, ptl.collections.RemoteView)
    else:
        raise ValueError(f"Unknown dataset fixture parameter: {request.param}.")
    return ds


def build_dataset_fixture_view(ds, fractal_compute_server):
    view = ptl.collections.HDF5View(fractal_compute_server.view_handler.view_path(ds.data.id))
    view.write(ds)
    ds.data.__dict__["view_available"] = True
    ds.data.__dict__["view_url_hdf5"] = f"http://mock.repo/{ds.data.id}/latest.hdf5"
    ds.data.__dict__["view_metadata"] = {"blake2b_checksum": view.hash()}
    ds.save()


@pytest.fixture(scope="module", params=["download_view", "no_view", "remote_view"])
def gradient_dataset_fixture(fractal_compute_server, tmp_path_factory, request):
    client = ptl.FractalClient(fractal_compute_server)

    try:
        ds = client.get_collection("Dataset", "ds_gradient")
    except KeyError:
        testing.check_has_module("psi4")

        # Build a dataset
        ds = ptl.collections.Dataset("ds_gradient",
                                     client,
                                     default_program="psi4",
                                     default_driver="gradient",
                                     default_units="hartree/bohr")

        ds.add_entry("He1", ptl.Molecule.from_data("He -1 0 0\n--\nHe 0 0 1"))
        ds.add_entry("He2", ptl.Molecule.from_data("He -1.1 0 0\n--\nHe 0 0 1.1"))
        ds.save()

        contrib = {
            "name": "Gradient",
            "theory_level": "pseudo-random values",
            "values": {
                "He1": [0.03, 0, 0.02, -0.02, 0, -0.03],
                "He2": [0.03, 0, 0.02, -0.02, 0, -0.03]
            },
            "theory_level_details": {
                "driver": "gradient"
            },
            "units": "hartree/bohr"
        }
        contrib_no_details = {
            "name": "no details",
            "theory_level": "pseudo-random values",
            "values": {
                "He1": [0.03, 0, 0.02, -0.02, 0, -0.03],
                "He2": [0.03, 0, 0.02, -0.02, 0, -0.03]
            },
            "units": "hartree/bohr"
        }
        contrib_all_details = {
            "name": "all details",
            "theory_level": "pseudo-random values",
            "values": {
                "He1": [0.03, 0, 0.02, -0.02, 0, -0.03],
                "He2": [0.03, 0, 0.02, -0.02, 0, -0.03]
            },
            "theory_level_details": {
                "driver": "gradient",
                "program": "fake_program",
                "basis": "fake_basis",
                "method": "fake_method",
                "keywords": "fake_keywords"
            },
            "units": "hartree/bohr"
        }
        ds.add_contributed_values(contrib)
        ds.add_contributed_values(contrib_no_details)
        ds.add_contributed_values(contrib_all_details)

        ds.add_keywords("scf_default", "psi4", ptl.models.KeywordSet(values={}), default=True)
        ds.save()

        ds.compute("HF", "sto-3g")
        ds.compute("HF", "3-21g")
        fractal_compute_server.await_results()

        assert ds.get_records("HF", "sto-3g").iloc[0, 0].status == "COMPLETE"
        assert ds.get_records("HF", "sto-3g").iloc[1, 0].status == "COMPLETE"
        assert ds.get_records("HF", "3-21g").iloc[0, 0].status == "COMPLETE"
        assert ds.get_records("HF", "3-21g").iloc[1, 0].status == "COMPLETE"

        build_dataset_fixture_view(ds, fractal_compute_server)

    ds = handle_dataset_fixture_params(client, "Dataset", ds, fractal_compute_server, request)

    yield client, ds


def test_gradient_dataset_get_molecules(gradient_dataset_fixture):
    client, ds = gradient_dataset_fixture
    request_made = not ds._use_view(False)
    ds._clear_cache()

    he1_dist = 2.672476322216822
    he2_dist = 2.939723950195864
    with check_requests_monitor(client, "molecule", request_made=request_made):
        mols = ds.get_molecules()
    assert mols.shape == (2, 1)
    assert mols.iloc[0, 0].measure([0, 1]) == pytest.approx(he1_dist)
    assert mols.iloc[1, 0].measure([0, 1]) == pytest.approx(he2_dist)

    mol = ds.get_molecules(subset="He1")
    assert mol.measure([0, 1]) == pytest.approx(he1_dist)

    mol = ds.get_molecules(subset="He2")
    assert mol.measure([0, 1]) == pytest.approx(he2_dist)

    mols_subset = ds.get_molecules(subset=["He1"])
    assert mols_subset.iloc[0, 0].measure([0, 1]) == pytest.approx(he1_dist)

    with pytest.raises((KeyError, RuntimeError)):
        ds.get_molecules(subset="NotInDataset")


def test_gradient_dataset_get_records(gradient_dataset_fixture):
    client, ds = gradient_dataset_fixture

    with check_requests_monitor(client, "result", request_made=True):
        records = ds.get_records("HF", "sto-3g")

    assert records.shape == (2, 1)
    assert records.iloc[0, 0].status == "COMPLETE"
    assert records.iloc[1, 0].status == "COMPLETE"

    with check_requests_monitor(client, "result", request_made=True):
        records_subset1 = ds.get_records("HF", "sto-3g", subset="He2")
    assert records_subset1.status == "COMPLETE"

    with check_requests_monitor(client, "result", request_made=True):
        records_subset2 = ds.get_records("HF", "sto-3g", subset=["He2"])
    assert records_subset2.shape == (1, 1)
    assert records_subset2.iloc[0, 0].status == "COMPLETE"

    with check_requests_monitor(client, "result", request_made=True):
        rec_proj = ds.get_records("HF", "sto-3g", projection={"extras": True, "return_result": True})
    assert rec_proj.shape == (2, 2)
    assert set(rec_proj.columns) == {"extras", "return_result"}

    with pytest.raises(KeyError):
        with check_requests_monitor(client, "result", request_made=False):
            ds.get_records(method="NotInDataset")


def test_gradient_dataset_get_values(gradient_dataset_fixture):
    client, ds = gradient_dataset_fixture

    request_made = not ds._use_view(False)
    ds._clear_cache()

    with check_requests_monitor(client, "result", request_made=request_made):
        cols = set(ds.get_values().columns)
    names = set(ds.list_values().reset_index()['name'])
    assert cols == names

    df = ds.get_values()
    assert df.shape == (len(ds.get_index()), 5)
    for entry in ds.get_index():
        assert (df.loc[entry, "HF/sto-3g"] == ds.get_records(subset=entry,
                                                             method="hf",
                                                             basis="sto-3g",
                                                             projection={'return_result': True})).all()

    assert ds.get_values(method="NotInDataset").shape[1] == 0  # 0-length DFs can cause exceptions

    with pytest.warns(RuntimeWarning):
        ds.get_values(name="HF/sto-3g", basis="sto-3g")


def test_gradient_dataset_list_values(gradient_dataset_fixture):
    client, ds = gradient_dataset_fixture

    # List contributed values
    df = ds.list_values(native=False).reset_index()

    assert df.shape == (3, 7)
    assert set(df.columns) == {*ds.data.history_keys, "name", "native"}
    assert {x.lower() for x in df['name']} == set(ds.data.contributed_values.keys())

    df = ds.list_values(driver="graDieNt", native=False).reset_index()
    assert {x.lower() for x in df['name']} == {"gradient", "all details"}

    names = ["GrAdIeNt", "no details"]
    df = ds.list_values(name=names, native=False).reset_index()
    assert {x.lower() for x in df['name']} == {name.lower() for name in names}

    # List native values
    df1 = ds.list_values(native=True).reset_index()
    assert df1.shape == (2, 7)
    assert set(df1.columns) == {*ds.data.history_keys, "name", "native"}

    df2 = ds.list_values(method='hf', basis='sto-3g', native=True).reset_index()
    df3 = ds.list_values(name='hf/sto-3g', native=True).reset_index()
    assert (df2 == df3).all().all()

    # All values
    df = ds.list_values().reset_index()
    assert df.shape == (5, 7)
    assert set(df.columns) == {*ds.data.history_keys, "name", "native"}

    df = ds.list_values(driver="gradient").reset_index()
    assert df.shape == (4, 7)

    df = ds.list_values(name="Not in dataset").reset_index()
    assert len(df) == 0


def test_gradient_dataset_statistics(gradient_dataset_fixture):
    client, ds = gradient_dataset_fixture

    df = ds.get_values(native=True)
    assert df.shape == (2, 2)
    assert np.sum(df.loc["He2", "HF/sto-3g"]) == pytest.approx(0.0)

    # Test out some statistics
    stats = ds.statistics("MUE", "HF/sto-3g", "Gradient")
    assert pytest.approx(stats.mean(), 1.e-5) == 0.00984176986312362

    stats = ds.statistics("UE", "HF/sto-3g", "Gradient")
    assert pytest.approx(stats.loc["He1"].mean(), 1.e-5) == 0.01635020639
    assert pytest.approx(stats.loc["He2"].mean(), 1.e-5) == 0.00333333333


def test_gradient_dataset_get_values_caching(gradient_dataset_fixture):
    client, ds = gradient_dataset_fixture

    ds._clear_cache()

    with check_requests_monitor(client, "result", request_made=True and not ds._use_view(False)):
        ds.get_values()

    with check_requests_monitor(client, "result", request_made=False):
        ds.get_values()

    ds._clear_cache()

    with check_requests_monitor(client, "result", request_made=True and not ds._use_view(False)):
        ds.get_values(basis='sto-3g')

    with check_requests_monitor(client, "result", request_made=False):
        ds.get_values(basis='sto-3g', subset=['He1'])
        ds.get_values(basis='sto-3g', subset='He2')
        ds.get_values(basis='sto-3g', subset=['He1', 'He2'])

    with check_requests_monitor(client, "result", request_made=True and not ds._use_view(False)):
        ds.get_values(basis='3-21g', subset='He1')

    with check_requests_monitor(client, "result", request_made=True and not ds._use_view(False)):
        ds.get_values(basis='3-21g', subset=['He1', 'He2'])

    with check_requests_monitor(client, "result", request_made=False):
        ds.get_values(basis='3-21g', subset='He2')

    with check_requests_monitor(client, "result", request_made=False):
        ds.get_values()


@pytest.mark.parametrize('use_cache', [True, False])
def test_gradient_dataset_values_subset(gradient_dataset_fixture, use_cache):
    client, ds = gradient_dataset_fixture

    allvals = ds.get_values()
    ds._clear_cache()

    subsets = [None, 'He1', ['He2'], ['He1', 'He2'], ['He1', 'He2', 'He1', 'He1']]
    colnames = [None, 'HF/3-21g', ['HF/3-21g', 'HF/sto-3g'], 'no details', ['HF/sto-3g', 'no details']]
    for subset, colname in itertools.product(subsets, colnames):
        if not use_cache:
            ds._clear_cache()
        df1 = ds.get_values(subset=subset, name=colname)

        if colname is None:
            c = slice(None)
        elif isinstance(colname, str):
            c = [colname]
        else:
            c = colname
        df2 = allvals.loc[subset if subset is not None else slice(None), c]
        assert df_compare(df1, df2, sort=True)


@pytest.fixture(scope="module", params=["download_view", "no_view", "remote_view"])
def contributed_dataset_fixture(fractal_compute_server, tmp_path_factory, request):
    """ Fixture for testing rich contributed datasets with many properties and molecules of different sizes"""
    client = ptl.FractalClient(fractal_compute_server)
    try:
        ds = client.get_collection("Dataset", "ds_contributed")
    except KeyError:

        # Build a dataset
        ds = ptl.collections.Dataset("ds_contributed", client)

        ds.add_entry("He1", ptl.Molecule.from_data("He -1 0 0\n--\nHe 0 0 1"))
        ds.add_entry("He", ptl.Molecule.from_data("He -1.1 0 0"))
        ds.units = "hartree"
        ds.save()

        energy = {
            "name": "Fake Energy",
            "theory_level": "pseudo-random values",
            "values": {
                "He1": 1234.5,
                "He": 5.4321
            },
            "theory_level_details": {
                "driver": "energy",
                "program": "fake_program",
                "basis": "fake_basis",
                "method": "fake_method",
            },
            "units": "hartree"
        }
        gradient = {
            "name": "Fake Gradient",
            "theory_level": "pseudo-random values",
            "values": {
                "He1": [0.03, 0, 0.02, -0.02, 0, -0.03],
                "He": [0.03, 0, 0.02]
            },
            "theory_level_details": {
                "driver": "gradient",
                "program": "fake_program",
                "basis": "fake_basis",
                "method": "fake_method",
            },
            "units": "hartree/bohr"
        }
        hessian = {
            "name": "Fake Hessian",
            "theory_level": "pseudo-random values",
            "values": {
                "He1": list(np.eye(6).ravel()),
                "He": [1, 0.2, 0.1, 0.2, 1, 0.4, 0.1, 0.4, 1]
            },
            "theory_level_details": {
                "driver": "hessian",
                "program": "fake_program",
                "basis": "fake_basis",
                "method": "fake_method",
            },
            "units": "hartree/bohr**2"
        }
        dipole = {
            "name": "Fake Dipole",
            "theory_level": "pseudo-random values",
            "values": {
                "He": [1., 2., 3.],
                "He1": [1., -2., 0.]
            },
            "theory_level_details": {
                "driver": "dipole",
                "program": "fake_program",
                "basis": "fake_basis",
                "method": "fake_method",
            },
            "units": "e * bohr"
        }
        energy_FF = {
            "name": "Fake FF Energy",
            "theory_level": "some force field",
            "values": {
                "He1": 0.5,
                "He": 42.
            },
            "theory_level_details": {
                "driver": "energy",
                "program": "fake_program",
                "basis": None,
                "method": "fake_method"
            },
            "units": "hartree"
        }

        ds.add_contributed_values(energy)
        ds.add_contributed_values(gradient)
        ds.add_contributed_values(hessian)
        ds.add_contributed_values(dipole)
        ds.add_contributed_values(energy_FF)

        with pytest.raises(KeyError):
            ds.add_contributed_values(energy)

        ds.save()

        build_dataset_fixture_view(ds, fractal_compute_server)

    ds = handle_dataset_fixture_params(client, "Dataset", ds, fractal_compute_server, request)

    yield client, ds


def test_dataset_contributed_units(contributed_dataset_fixture):
    _, ds = contributed_dataset_fixture

    assert qcel.constants.ureg(
        ds._column_metadata[ds.get_values(name="Fake Energy").columns[0]]["units"]) == qcel.constants.ureg(ds.units)
    assert qcel.constants.ureg(ds._column_metadata[ds.get_values(
        name="Fake Gradient").columns[0]]["units"]) == qcel.constants.ureg("hartree/bohr")
    assert qcel.constants.ureg(ds._column_metadata[ds.get_values(
        name="Fake Hessian").columns[0]]["units"]) == qcel.constants.ureg("hartree/bohr**2")
    assert qcel.constants.ureg(
        ds._column_metadata[ds.get_values(name="Fake Dipole").columns[0]]["units"]) == qcel.constants.ureg("e * bohr")


def test_dataset_contributed_mixed_values(contributed_dataset_fixture):
    _, ds = contributed_dataset_fixture

    unselected_values = ds.get_values()
    assert unselected_values.shape == (2, 5)
    selected_values = ds.get_values(program='fake_program')
    assert selected_values.shape == (2, 5)
    selected_values = ds.get_values(basis="None")
    assert selected_values.shape == (2, 1)
    assert selected_values.columns[0] == "Fake FF Energy"


def test_dataset_compute_response(fractal_compute_server):
    """ Tests that the full compute response is returned when calling Dataset.compute """
    client = ptl.FractalClient(fractal_compute_server)

    # Build a dataset
    ds = ptl.collections.Dataset("ds",
                                 client,
                                 default_program="psi4",
                                 default_driver="energy",
                                 default_units="hartree")

    ds.add_entry("He1", ptl.Molecule.from_data("He -1 0 0\n--\nHe 0 0 1"))
    ds.add_entry("He2", ptl.Molecule.from_data("He -1.1 0 0\n--\nHe 0 0 1.1"))

    ds.save()

    # Compute fewer molecules than query limit
    response = ds.compute("HF", "sto-3g")
    assert len(response.ids) == 2

    # Compute more molecules than query limit
    client.query_limit = 1
    response = ds.compute("HF", "sto-3g")
    assert len(response.ids) == 2


def test_reactiondataset_check_state(fractal_compute_server):
    client = ptl.FractalClient(fractal_compute_server)
    ds = ptl.collections.ReactionDataset("check_state", client, ds_type="ie", default_program="rdkit")
    ds.add_ie_rxn("He1", ptl.Molecule.from_data("He -3 0 0\n--\nNe 0 0 2"))

    with pytest.raises(ValueError):
        ds.compute("SCF", "STO-3G")

    with pytest.raises(ValueError):
        ds.get_records("SCF", "STO-3G")

    ds.save()

    ds.add_keywords("default", "psi4", ptl.models.KeywordSet(values={"a": 5}))

    with pytest.raises(ValueError):
        ds.get_records("SCF", "STO-3G")

    ds.save()

    contrib = {
        "name": "Benchmark",
        "doi": None,
        "theory_level": "very high",
        "values": {
            "He1": 0.0009608501557,
            "He2": -0.00001098794749
        },
        "units": "hartree"
    }
    # No entry for He2 in the dataset
    with pytest.raises(ValueError):
        ds.add_contributed_values(contrib)

    ds.add_ie_rxn("He2", ptl.Molecule.from_data("He -2 0 0\n--\nNe 0 0 2"))
    ds.save()

    ds.add_contributed_values(contrib)

    with pytest.raises(ValueError):
        ds.get_records("SCF", "STO-3G")

    assert "benchmark" == ds.list_values(native=False).reset_index()["name"][0].lower()
    ds.units = "hartree"
    bench = ds.get_values(name="benchmark", native=False)
    assert ds._column_metadata[bench.columns[0]]["native"] is False
    assert bench.shape == (2, 1)
    assert bench.loc["He1"][0] == contrib["values"]["He1"]
    assert bench.loc["He2"][0] == contrib["values"]["He2"]


@pytest.mark.parametrize('use_cache', [True, False])
def test_contributed_dataset_values_subset(contributed_dataset_fixture, use_cache):
    client, ds = contributed_dataset_fixture

    allvals = ds.get_values()
    ds._clear_cache()

    subsets = [None, 'He1', ['He'], ['He', 'He1']]
    colnames = [None, 'Fake Energy', ['Fake Hessian', 'Fake Dipole', 'Fake Energy']]
    for subset, colname in itertools.product(subsets, colnames):
        if not use_cache:
            ds._clear_cache()
        df1 = ds.get_values(subset=subset, name=colname)

        if colname is None:
            c = slice(None)
        elif isinstance(colname, str):
            c = [colname]
        else:
            c = colname
        df2 = allvals.loc[subset if subset is not None else slice(None), c]
        assert df_compare(df1, df2, sort=True)


@pytest.fixture(scope="module", params=["download_view", "no_view", "remote_view"])
def reactiondataset_dftd3_fixture_fixture(fractal_compute_server, tmp_path_factory, request):
    ds_name = "He_DFTD3"
    client = ptl.FractalClient(fractal_compute_server)

    try:
        ds = client.get_collection("ReactionDataset", ds_name)
    except KeyError:
        testing.check_has_module("psi4")
        testing.check_has_module("dftd3")

        ds = ptl.collections.ReactionDataset(ds_name, client, ds_type="ie")

        # Add two helium dimers to the DB at 4 and 8 bohr
        HeDimer = ptl.Molecule.from_data([[2, 0, 0, -4.123], [2, 0, 0, 4.123]], dtype="numpy", units="bohr", frags=[1])
        ds.add_ie_rxn("HeDimer", HeDimer, attributes={"r": 4})
        ds.set_default_program("psi4")
        ds.add_keywords("scf_default", "psi4", ptl.models.KeywordSet(values={}), default=True)

        ds.save()

        ncomp1 = ds.compute("B3LYP-D3", "6-31g")
        assert len(ncomp1.ids) == 4
        assert len(ncomp1.submitted) == 4

        ncomp2 = ds.compute("B3LYP-D3(BJ)", "6-31g")
        assert len(ncomp2.ids) == 4
        assert len(ncomp2.submitted) == 2

        fractal_compute_server.await_results()

        build_dataset_fixture_view(ds, fractal_compute_server)

    ds = handle_dataset_fixture_params(client, "ReactionDataset", ds, fractal_compute_server, request)

    yield client, ds


def test_reactiondataset_dftd3_records(reactiondataset_dftd3_fixture_fixture):
    client, ds = reactiondataset_dftd3_fixture_fixture

    records = ds.get_records("B3LYP", "6-31g")
    assert records.shape == (1, 1)
    assert records.iloc[0, 0].status == "COMPLETE"

    records = ds.get_records("B3LYP", "6-31g", stoich="default")
    assert records.shape == (1, 1)
    assert records.iloc[0, 0].status == "COMPLETE"

    records = ds.get_records("B3LYP", "6-31g", stoich="default", subset="HeDimer")
    assert records.shape == (1, 1)

    # No molecules
    with pytest.raises(KeyError):
        records = ds.get_records("B3LYP", "6-31g", stoich="default", subset="Gibberish")

    # Bad stoichiometry
    with pytest.raises(KeyError):
        ds.get_records("B3LYP", "6-31g", stoich="cp")

    # Wrong method
    with pytest.raises(KeyError):
        ds.get_records("Fake Method", "6-31g", stoich="cp")


def test_reactiondataset_dftd3_energies(reactiondataset_dftd3_fixture_fixture):
    client, ds = reactiondataset_dftd3_fixture_fixture

    request_made = not ds._use_view(False)
    ds._clear_cache()

    bench = {
        "B3LYP/6-31g": pytest.approx(-0.002135, 1.e-3),
        "B3LYP-D3/6-31g": pytest.approx(-0.005818, 1.e-3),
        "B3LYP-D3(BJ)/6-31g": pytest.approx(-0.005636, 1.e-3)
    }

    with check_requests_monitor(client, "result", request_made=request_made):
        ret = ds.get_values("B3LYP", "6-31G")
    assert ret.loc["HeDimer", "B3LYP/6-31g"] == bench["B3LYP/6-31g"]

    ret = ds.get_values("B3LYP-D3", "6-31G")
    assert ret.loc["HeDimer", "B3LYP-D3/6-31g"] == bench["B3LYP-D3/6-31g"]

    ret = ds.get_values("B3LYP-D3(BJ)", "6-31G")
    assert ret.loc["HeDimer", "B3LYP-D3(BJ)/6-31g"] == bench["B3LYP-D3(BJ)/6-31g"]

    # Should be in ds.df now as wells
    for key, value in bench.items():
        assert value == ds.df.loc["HeDimer", key]


def test_reactiondataset_dftd3_molecules(reactiondataset_dftd3_fixture_fixture):
    client, ds = reactiondataset_dftd3_fixture_fixture

    request_made = not ds._use_view(False)
    ds._clear_cache()

    with check_requests_monitor(client, "molecule", request_made=request_made):
        mols = ds.get_molecules()
    assert mols.shape == (1, 1)
    assert np.all(mols.iloc[0, 0].real)  # Should be all real
    assert tuple(mols.index) == (("HeDimer", "default", 0), )

    mols = ds.get_molecules(stoich="cp1")
    assert mols.shape == (1, 1)
    assert not np.all(mols.iloc[0, 0].real)  # Should be half real
    assert tuple(mols.index) == (("HeDimer", "cp1", 0), )

    stoichs = ["cp1", "default1", "cp", "default"]
    mols = ds.get_molecules(stoich=stoichs)
    assert mols.shape == (4, 1)

    mols = mols.reset_index()
    assert set(stoichs) == set(mols["stoichiometry"])


def test_rectiondataset_dftd3_values_caching(reactiondataset_dftd3_fixture_fixture):
    client, ds = reactiondataset_dftd3_fixture_fixture
    ds._clear_cache()

    with check_requests_monitor(client, "result", request_made=True and not ds._use_view(False)):
        ds.get_values("B3LYP", "6-31G")

    with check_requests_monitor(client, "result", request_made=True and not ds._use_view(False)):
        ds.get_values("B3LYP-D3", "6-31G")

    with check_requests_monitor(client, "result", request_made=True and not ds._use_view(False)):
        ds.get_values("B3LYP-D3(BJ)", "6-31G")

    with check_requests_monitor(client, "result", request_made=False):
        ds.get_values("B3LYP", "6-31G", subset=None)
        ds.get_values("B3LYP", "6-31G", subset="HeDimer")
        ds.get_values("B3LYP", "6-31G", subset=["HeDimer"])


@pytest.mark.parametrize('use_cache', [True, False])
def test_reactiondataset_dftd3_values_subset(reactiondataset_dftd3_fixture_fixture, use_cache):
    client, ds = reactiondataset_dftd3_fixture_fixture

    allvals = ds.get_values()
    ds._clear_cache()

    subsets = [None, 'HeDimer', ['HeDimer'], ['HeDimer', 'HeDimer']]
    colnames = [None, 'B3LYP/6-31g', ['B3LYP-D3/6-31g', 'B3LYP-D3(BJ)/6-31g'], ['B3LYP/6-31g']]
    for subset, colname in itertools.product(subsets, colnames):
        if not use_cache:
            ds._clear_cache()
        df1 = ds.get_values(subset=subset, name=colname)

        if colname is None:
            c = slice(None)
        elif isinstance(colname, str):
            c = [colname]
        else:
            c = colname
        df2 = allvals.loc[subset if subset is not None else slice(None), c]
        assert df_compare(df1, df2, sort=True)


def test_dataset_dftd3(reactiondataset_dftd3_fixture_fixture):
    client, rxn_ds = reactiondataset_dftd3_fixture_fixture

    if not rxn_ds._use_view:
        ds_name = "He_DFTD3"
        ds = ptl.collections.Dataset(ds_name, client)

        HeDimer = rxn_ds.get_molecules(subset='HeDimer').iloc[0, 0]
        ds.add_entry("HeDimer", HeDimer)
        ds.set_default_program(rxn_ds.data.default_program)
        ds.add_keywords("scf_default", rxn_ds.data.default_program, ptl.models.KeywordSet(values={}), default=True)

        ds.save()

        ds.compute("B3LYP-D3", "6-31g")

        d3 = ds.get_values(method="b3lyp-d3")
        assert d3.shape == (1, 1)
        b3lyp = ds.get_values(method="b3lyp")
        assert b3lyp.shape == (1, 1)

        assert d3.iloc[0, 0] != b3lyp.iloc[0, 0]


@testing.using_psi4
def test_compute_reactiondataset_regression(fractal_compute_server):
    """
    Tests an entire server and interaction energy dataset run
    """

    client = ptl.FractalClient(fractal_compute_server)
    ds_name = "He_PES"
    ds = ptl.collections.ReactionDataset(ds_name, client, ds_type="ie")

    # Add two helium dimers to the DB at 4 and 8 bohr
    He1 = ptl.Molecule.from_data([[2, 0, 0, -2], [2, 0, 0, 2]], dtype="numpy", units="bohr", frags=[1])
    ds.add_ie_rxn("He1", He1, attributes={"r": 4})

    # Save the DB and re-acquire via classmethod
    r = ds.save()
    ds = ptl.collections.ReactionDataset.from_server(client, ds_name)
    ds.set_default_program("psi4")
    assert "ReactionDataset(" in str(ds)

    # Test collection lists
    ret = client.list_collections(aslist=True, group='*')
    assert ds_name in ret["ReactionDataset"]

    ret = client.list_collections("reactiondataset", aslist=True, group='*')
    assert ds_name in ret

    He2 = ptl.Molecule.from_data([[2, 0, 0, -4], [2, 0, 0, 4]], dtype="numpy", units="bohr", frags=[1])
    ds.add_ie_rxn("He2", He2, attributes={"r": 4})
    ds.save()

    contrib = {
        "name": "Benchmark",
        "doi": None,
        "theory_level": "very high",
        "values": {
            "He1": 0.0009608501557,
            "He2": -0.00001098794749
        },
        "units": "hartree"
    }
    ds.add_contributed_values(contrib)
    ds.set_default_benchmark("Benchmark")

    # Save the DB and overwrite the result, reacquire via client
    ds.save()
    ds = client.get_collection("reactiondataset", ds_name)

    with pytest.raises(KeyError):
        ds.compute("SCF", "STO-3G", stoich="nocp")  # Should be 'default' not 'nocp'

    # Compute SCF/sto-3g
    ret = ds.compute("SCF", "STO-3G")
    assert len(ret.submitted) == 3
    fractal_compute_server.await_results()

    # Query computed results
    ret = ds.get_values("SCF", "STO-3G")
    assert ret.shape == (2, 1)
    assert pytest.approx(0.6024530476, 1.e-5) == ret.loc["He1", "SCF/sto-3g"]
    assert pytest.approx(-0.0068950359, 1.e-5) == ret.loc["He2", "SCF/sto-3g"]

    # Check results
    assert pytest.approx(0.00024477933196125805, 1.e-5) == ds.statistics("MUE", "SCF/sto-3g")

    assert pytest.approx([0.081193, 7.9533e-05], 1.e-1) == list(ds.statistics("URE", "SCF/sto-3g"))
    assert pytest.approx(0.0406367, 1.e-5) == ds.statistics("MURE", "SCF/sto-3g")
    assert pytest.approx(0.002447793, 1.e-5) == ds.statistics("MURE", "SCF/sto-3g", floor=10)

    assert isinstance(ds.to_json(), dict)
    assert ds.list_records(keywords=None).shape[0] == 1

    ds.units = "eV"
    assert pytest.approx(0.00010614635, 1.e-5) == ds.statistics("MURE", "SCF/sto-3g", floor=10)

    # Check get_molecules
    mols = ds.get_molecules()
    assert mols.shape == (2, 1)

    mols = ds.get_molecules(stoich="cp1")
    assert mols.shape == (2, 1)


@testing.using_psi4
def test_compute_reactiondataset_keywords(fractal_compute_server):

    client = ptl.FractalClient(fractal_compute_server)

    mol1 = ptl.Molecule.from_data("He 0 0 -1.1\n--\nHe 0 0 1.1")

    # Build a dataset
    ds = ptl.collections.ReactionDataset("dataset_options", client, ds_type="ie")
    ds.set_default_program("Psi4")

    ds.add_ie_rxn("He2", mol1)
    ds.add_keywords("direct", "psi4", ptl.models.KeywordSet(values={"scf_type": "direct"}), default=True)
    ds.add_keywords("df", "psi4", ptl.models.KeywordSet(values={"scf_type": "df"}))

    ds.save()
    ds = client.get_collection("reactiondataset", "dataset_options")

    # Compute, should default to direct options
    r = ds.compute("SCF", "STO-3G")
    fractal_compute_server.await_results()
    ret = ds.get_values("SCF", "STO-3G")
    assert pytest.approx(0.39323818102293856, 1.e-5) == ds.df.loc["He2", "SCF/sto-3g"]

    r = ds.compute("SCF", "sto-3g", keywords="df")
    fractal_compute_server.await_results()
    ds.get_values("SCF", "sto-3g", keywords="df").columns[0] == "SCF/sto-3g-df"
    assert pytest.approx(0.38748602675524185, 1.e-5) == ds.df.loc["He2", "SCF/sto-3g-df"]

    assert ds.list_records().shape[0] == 2
    assert ds.list_records(keywords="DF").shape[0] == 1
    assert ds.list_records(keywords="DIRECT").shape[0] == 1

    # Check saved history
    ds = client.get_collection("reactiondataset", "dataset_options")
    assert ds.list_records().shape[0] == 2
    assert {"df", "direct"} == set(ds.list_records().reset_index()["keywords"])

    # Check keywords
    kw = ds.get_keywords("df", "psi4")
    assert kw.values["scf_type"] == "df"


@pytest.fixture(scope="module", params=[True, False], ids=["local_view", "no_view"])
def qm3_fixture(request, tmp_path_factory):
    # Connect to the QCArchive
    client = live_fractal_or_skip()
    ds = client.get_collection("Dataset", "QM3")
    ds._disable_query_limit = True

    # Trim down dataset for faster test
    to_remove = {row for row in ds.data.history if row[2].lower() not in {'b3lyp', 'pbe'}}
    for row in to_remove:
        ds.data.history.remove(row)
    ds.get_entries(force=True)

    # with view
    if request.param:
        view = ptl.collections.HDF5View(pathlib.Path(tmp_path_factory.mktemp("test_collections"), "ds_qm3.hdf5"))
        view.write(ds)
        ds._view = view
    else:
        ds._view = None

    yield client, ds


@pytest.fixture(scope="module", params=[True, False], ids=["local_view", "no_view"])
def s22_fixture(request, tmp_path_factory):
    # Connect to the QCArchive
    client = live_fractal_or_skip()
    ds = client.get_collection("ReactionDataset", "S22")
    ds._disable_query_limit = True

    # Trim down dataset for faster test
    to_remove = {row for row in ds.data.history if row[2].lower() not in {"b3lyp", "pbe"}}
    for row in to_remove:
        ds.data.history.remove(row)
    ds.get_entries(force=True)

    # with view
    if request.param:
        view = ptl.collections.HDF5View(pathlib.Path(tmp_path_factory.mktemp("test_collections"), "ds_s22.hdf5"))
        view.write(ds)
        ds._view = view
    else:
        ds._view = None

    yield client, ds


@pytest.mark.slow
def test_qm3_list_select(qm3_fixture):
    """ tests list_values and get_values with multiple selections on the method and basis field """
    client, ds = qm3_fixture

    methods = {'b3lyp', 'pbe'}
    bases = {'def2-svp', 'def2-tzvp'}
    names = {f"{method}/{basis}" for (method, basis) in itertools.product(methods, bases)}

    df = ds.list_values(method=['b3lyp', 'pbe'], basis=['def2-svp', 'def2-tzvp']).reset_index()
    assert names == set(df["name"].str.lower())

    df = ds.get_values(method=['b3lyp', 'pbe'], basis=['def2-svp', 'def2-tzvp'])
    assert names == set(df.columns.str.lower())

    df = ds.list_values(name=list(names)).reset_index()
    assert names == set(df["name"].str.lower())

    df = ds.get_values(name=list(names))
    assert names == set(df.columns.str.lower())


@pytest.mark.slow
def test_s22_list_select(s22_fixture):
    """ tests list_values and get_values with multiple selections on the method and basis field """
    client, ds = s22_fixture

    methods = {'b3lyp', 'pbe'}
    bases = {'def2-svp', 'def2-tzvp'}
    names = {f"{method}/{basis}" for (method, basis) in itertools.product(methods, bases)}

    df = ds.list_values(method=['b3lyp', 'pbe'], basis=['def2-svp', 'def2-tzvp']).reset_index()
    assert names == set(df[df["stoichiometry"] == "default"]["name"].str.lower())

    df = ds.get_values(method=['b3lyp', 'pbe'], basis=['def2-svp', 'def2-tzvp'], stoich="default")
    assert names == set(df.columns.str.lower())

    df = ds.get_values(name=list(names))
    assert names == set(df.columns.str.lower())


def assert_list_get_values(ds):
    """ Tests that the output of list_values can be used as input to get_values"""
    columns = ds.list_values().reset_index()
    all_specs_unique = len(columns.drop("name", axis=1).drop_duplicates()) == len(columns.drop("name", axis=1))
    for row in columns.to_dict("records"):
        spec = row.copy()
        name = spec.pop("name")
        if "stoichiometry" in spec:
            spec["stoich"] = spec.pop("stoichiometry")
        from_name = ds.get_values(name=name)
        from_spec = ds.get_values(**spec)
        assert from_name.shape == (len(ds.get_index()), 1)
        if not all_specs_unique:
            continue
        assert from_spec.shape == (len(ds.get_index()), 1)
        assert from_name.columns[0] == from_spec.columns[0]


def test_gradient_dataset_list_get_values(gradient_dataset_fixture):
    client, ds = gradient_dataset_fixture
    assert_list_get_values(ds)


def test_contributed_dataset_list_get_values(contributed_dataset_fixture):
    client, ds = contributed_dataset_fixture
    assert_list_get_values(ds)


def test_d3_dataset_list_get_values(reactiondataset_dftd3_fixture_fixture):
    client, ds = reactiondataset_dftd3_fixture_fixture
    assert_list_get_values(ds)


@pytest.mark.slow
def test_qm3_list_get_values(qm3_fixture):
    client, ds = qm3_fixture
    assert_list_get_values(ds)


@pytest.mark.slow
def test_s22_list_get_values(s22_fixture):
    client, ds = s22_fixture
    assert_list_get_values(ds)


def assert_view_identical(ds):
    """ Tests if get_values, list_values, get_entries, and get_molecules return the same result with/out a view"""

    ds._disable_view = True
    list_ds = ds.list_values(force=True)
    cv_ds = ds.get_values(native=False, force=True)
    nv_ds = ds.get_values(native=True, force=True)
    v_ds = ds.get_values(force=True)
    entry_ds = ds.get_entries(force=True)
    mol_ds = ds.get_molecules(force=True)

    ds._disable_view = False
    list_view = ds.list_values()
    cv_view = ds.get_values(native=False)
    nv_view = ds.get_values(native=True)
    v_view = ds.get_values()
    entry_view = ds.get_entries()
    mol_view = ds.get_molecules()

    # 'no details' column in gradient_dataset_fixture does not match
    # because there is not enough info to interpret it as a gradient
    if 'no details' in cv_view.columns:
        cv_view.drop('no details', axis=1, inplace=True)
        cv_ds.drop('no details', axis=1, inplace=True)
        v_view.drop('no details', axis=1, inplace=True)
        v_ds.drop('no details', axis=1, inplace=True)

    # Molecule IDs are different on the server and in the view by design
    for mid in ["molecule", "molecule_id"]:
        if mid in entry_ds.columns:
            entry_ds.drop(mid, axis=1, inplace=True)
            entry_view.drop(mid, axis=1, inplace=True)

    assert list_ds.equals(list_view)
    assert df_compare(cv_view, cv_ds)
    assert df_compare(nv_view, nv_ds)
    assert df_compare(v_view, v_ds)
    assert df_compare(entry_ds, entry_view)
    assert df_compare(mol_ds, mol_view)


def test_gradient_dataset_view_identical(gradient_dataset_fixture):
    client, ds = gradient_dataset_fixture
    assert_view_identical(ds)


def test_contributed_dataset_view_identical(contributed_dataset_fixture):
    client, ds = contributed_dataset_fixture
    assert_view_identical(ds)


def test_d3_dataset_view_identical(reactiondataset_dftd3_fixture_fixture):
    client, ds = reactiondataset_dftd3_fixture_fixture
    assert_view_identical(ds)


@pytest.mark.slow
def test_qm3_view_identical(qm3_fixture):
    client, ds = qm3_fixture
    assert_view_identical(ds)


@pytest.mark.slow
def test_s22_view_identical(s22_fixture):
    client, ds = s22_fixture
    assert_view_identical(ds)


def test_view_download_remote(s22_fixture):
    client, ds = s22_fixture

    ds.data.__dict__["view_url_hdf5"] = "https://github.com/mattwelborn/QCArchiveViews/raw/master/S22/latest.hdf5"
    ds.data.__dict__["view_metadata"] = {
        "blake2b_checksum":
        "f9d537a982f63af0c500753b0e4779604252b9289fa26b6d83b657bf6e1039f1af2e44bbc819001fb857f1602280892b48422b8649cea786cdec3d2eb73412a9"
    }
    ds.download()  # 700 kb


def test_view_download_mock(gradient_dataset_fixture, tmp_path_factory):
    try:
        import requests_mock
    except ImportError:
        pytest.skip("Missing request_mock")

    client, ds = gradient_dataset_fixture

    with requests_mock.Mocker(real_http=True) as m:
        path = pathlib.Path(tmp_path_factory.mktemp('test_collections'), 'ds_gradient_remote.hdf5')
        ds.to_file(path, 'hdf5')

        fake_url = "https://qcarchiveviews.com/gradient_ds.h5"
        ds.data.__dict__["view_url_hdf5"] = fake_url
        assert ds.data.id == ds.save()

        with open(path, 'rb') as f:
            m.get(fake_url, body=f)
            ds = client.get_collection("Dataset", ds.name)
            ds.download(verify=False)

            # Check main functions run
            ds.get_entries()
            ds.list_values()

            with check_requests_monitor(client, "molecule", request_made=False):
                ds.get_molecules()

            with check_requests_monitor(client, "record", request_made=False):
                ds.get_values()

            ds.data.__dict__["view_metadata"] = {"blake2b_checksum": "badhash"}
            with pytest.raises(ValueError):
                ds.download(verify=True)


def test_gradient_dataset_plaintextview_write(gradient_dataset_fixture, tmpdir):
    _, ds = gradient_dataset_fixture
    ds.to_file(tmpdir / "test.tar.gz", "plaintext")


def test_contributed_dataset_plaintextview_write(contributed_dataset_fixture, tmpdir):
    _, ds = contributed_dataset_fixture
    ds.to_file(tmpdir / "test.tar.gz", "plaintext")


def test_s22_dataset_plaintextview_write(s22_fixture, tmpdir):
    _, ds = s22_fixture
    ds.to_file(tmpdir / "test.tar.gz", "plaintext")


def test_qm3_dataset_plaintextview_write(qm3_fixture, tmpdir):
    _, ds = qm3_fixture
    ds.to_file(tmpdir / "test.tar.gz", "plaintext")


def test_reactiondataset_dftd3_dataset_plaintextview_write(reactiondataset_dftd3_fixture_fixture, tmpdir):
    _, ds = reactiondataset_dftd3_fixture_fixture
    ds.to_file(tmpdir / "test.tar.gz", "plaintext")


### Non-dataset tests


def test_collection_query(fractal_compute_server):
    client = ptl.FractalClient(fractal_compute_server)

    ds = ptl.collections.Dataset("CAPITAL", client)
    ds.save()

    cols = client.list_collections()
    assert ("Dataset", "CAPITAL") in cols.index

    ds = client.get_collection("dataset", "capital")
    assert ds.name == "CAPITAL"

    ds = client.get_collection("DATAset", "CAPital")
    assert ds.name == "CAPITAL"


def test_generic_collection(fractal_compute_server):

    client = ptl.FractalClient(fractal_compute_server)
    g = ptl.collections.Generic("Generic1", client=client)

    # Check getters/savers
    g["hello"] = 5
    assert g["hello"] == 5

    # Copy the data over
    cp = g.get_data()
    assert cp.data["hello"] == 5
    cp.data["hello"] = 10

    # Make sure we did not change underlying data.
    assert g["hello"] == 5

    # Save semantics slightly wonky, double check this works
    g.save()
    g2 = ptl.collections.Generic.from_server(client, "Generic1")
    assert g2["hello"] == 5


def test_missing_collection(fractal_compute_server):

    client = ptl.FractalClient(fractal_compute_server)
    with pytest.raises(KeyError):
        client.get_collection("reactiondataset", "_waffles_")


@pytest.mark.slow
@testing.using_torsiondrive
@testing.using_geometric
@testing.using_rdkit
def test_torsiondrive_dataset(fractal_compute_server):

    client = ptl.FractalClient(fractal_compute_server)

    ds = ptl.collections.TorsionDriveDataset("testing", client=client)

    hooh1 = ptl.data.get_molecule("hooh.json")
    hooh2 = hooh1.copy(update={"geometry": hooh1.geometry + np.array([0, 0, 0.2])})

    ds.add_entry("hooh1", [hooh1], [[0, 1, 2, 3]], [90], attributes={"something": "hooh1"})
    ds.add_entry("hooh2", [hooh2], [[0, 1, 2, 3]], [90], attributes={"something": "hooh2"})

    optimization_spec = {
        "program": "geometric",
        "keywords": {
            "coordsys": "tric",
        }
    }
    qc_spec = {
        "driver": "gradient",
        "method": "UFF",
        "basis": "",
        "keywords": None,
        "program": "rdkit",
    }

    ds.add_specification("Spec1", optimization_spec, qc_spec, description="This is a really cool spec")

    ncompute = ds.compute("spec1")
    assert ncompute == 2
    assert ds.status("spec1")["Spec1"].sum() == 2  # Might have completed from previous run.

    ds.save()

    fractal_compute_server.await_services(max_iter=1)

    # Check status
    status_detail = ds.status("Spec1", detail=True)
    assert status_detail.loc["hooh2", "Complete Tasks"] == 1
    assert status_detail.loc["hooh2", "Total Points"] == 4

    fractal_compute_server.await_services(max_iter=5)

    ds = client.get_collection("torsiondrivedataset", "testing")
    ds.query("spec1")

    # Add another fake set, should instantly return
    ds.add_specification("spec2", optimization_spec, qc_spec, description="This is a really cool spec")

    # Test subsets
    ncompute = ds.compute("spec2", subset=set())
    assert ncompute == 0

    ncompute = ds.compute("spec2")
    assert ncompute == 2
    ds.query("spec2")

    # We effectively computed the same thing twice with two duplicate specs
    for row in ["hooh1", "hooh2"]:
        for spec in ["Spec1", "spec2"]:
            assert pytest.approx(ds.df.loc[row, spec].get_final_energies(90), 1.e-5) == 0.00015655375994799847

    assert ds.status().loc["COMPLETE", "Spec1"] == 2
    assert ds.status(collapse=False).loc["hooh1", "Spec1"] == "COMPLETE"

    assert ds.counts("hooh1").loc["hooh1", "Spec1"] > 5
    assert ds.counts("hooh1", specs="spec1", count_gradients=True).loc["hooh1", "Spec1"] > 30


@testing.using_geometric
@testing.using_rdkit
def test_optimization_dataset(fractal_compute_server):

    client = ptl.FractalClient(fractal_compute_server)

    ds = ptl.collections.OptimizationDataset("testing", client=client)

    opt_spec = {"program": "geometric"}
    qc_spec = {"driver": "gradient", "method": "UFF", "program": "rdkit"}
    ds.add_specification("test", opt_spec, qc_spec, protocols={"trajectory": "final"})

    hooh1 = ptl.data.get_molecule("hooh.json")
    hooh2 = hooh1.copy(update={"geometry": hooh1.geometry + np.array([0, 0, 0.2])})

    ds.add_entry("hooh1", hooh1)
    ds.add_entry("hooh1-2", hooh1)
    ds.add_entry("hooh2", hooh2)

    ds.compute("test")
    fractal_compute_server.await_results()

    ds.query("test")
    assert ds.status().loc["COMPLETE", "test"] == 3

    assert ds.counts().loc["hooh1", "test"] == 1

    final_energy = 0.00011456853977485626
    for idx, row in ds.df["test"].items():
        assert pytest.approx(row.get_final_energy(), abs=1.e-5) == final_energy

    opt = ds.get_record("hooh1", "test")
    assert pytest.approx(opt.get_final_energy(), abs=1.e-5) == final_energy


@testing.using_geometric
@testing.using_rdkit
def test_grid_optimization_dataset(fractal_compute_server):

    client = ptl.FractalClient(fractal_compute_server)

    ds = ptl.collections.GridOptimizationDataset("testing", client=client)

    opt_spec = {"program": "geometric", "keywords": {}}
    qc_spec = {"driver": "gradient", "method": "UFF", "program": "rdkit"}
    ds.add_specification("test", opt_spec, qc_spec)

    hooh1 = ptl.data.get_molecule("hooh.json")

    scans = [{"type": "dihedral", "indices": [0, 1, 2, 3], "steps": [-10, 10], "step_type": "relative"}]
    ds.add_entry("hooh1", hooh1, scans=scans, preoptimization=False)

    ds.compute("test")

    # Test detail status
    fractal_compute_server.await_services(max_iter=1)
    status_detail = ds.status("test", detail=True)
    assert status_detail.loc["hooh1", "Complete Tasks"] == 1

    # Check completions
    fractal_compute_server.await_services()

    ds.query("test")
    assert ds.get_record("hooh1", "test").status == "COMPLETE"


@pytest.mark.parametrize("ds_class", [ptl.collections.Dataset, ptl.collections.ReactionDataset])
def test_get_collection_no_records(ds_class, fractal_compute_server):
    client = ptl.FractalClient(fractal_compute_server)
    ds = ds_class(f"tnr_{ds_class.__name__}", client=client)
    ds.save()

    ds = client.get_collection(ds_class.__name__, ds.name)
    assert ds.data.records is None


def test_gradient_dataset_lazy_entries_values(gradient_dataset_fixture):
    client, ds = gradient_dataset_fixture

    ds._clear_cache()
    assert ds.data.records is None
    assert ds.data.contributed_values is None

    ds.get_values(subset=['He1'], basis="3-21g")
    assert (~ds.df.isna()).sum().sum() == 1
    if not ds._use_view():
        assert ds.data.records is not None
    else:
        assert ds.data.records is None


def test_get_collection_no_records_ds(fractal_compute_server):
    client = ptl.FractalClient(fractal_compute_server)
    ds = ptl.collections.Dataset("tnr_test", client=client)
    ds.add_entry("He1", ptl.Molecule.from_data("He -1 0 0\n--\nHe 0 0 1"))
    ds.save()

    ds = client.get_collection("dataset", ds.name)
    assert ds.data.records is None
    ds.get_entries()
    assert len(ds.data.records) == 1
    assert ds.data.records[0].name == "He1"


<<<<<<< HEAD
def test_list_collection_group(fractal_compute_server):
    client = ptl.FractalClient(fractal_compute_server)

    ds1 = ptl.collections.Dataset(name="tlco_ds1", client=client)
    ds1.save()
    assert (client.list_collections().reset_index().name == "tlco_ds1").any()

    ds2 = ptl.collections.ReactionDataset(name="tlco_ds2", client=client, group="group1")
    ds2.save()
    assert not (client.list_collections().reset_index().name == "tlco_ds2").any()

    assert (client.list_collections().reset_index().name == "tlco_ds1").any()
    assert (client.list_collections().reset_index().name == "tlco_ds2").any()


def test_list_collection_visibility(fractal_compute_server):
    client = ptl.FractalClient(fractal_compute_server)
    ds1 = ptl.collections.GridOptimizationDataset(name="tlcv_ds1", client=client, visibility=False)
    ds2 = ptl.collections.GridOptimizationDataset(name="tlcv_ds2", client=client, visibility=True)
    ds3 = ptl.collections.GridOptimizationDataset(name="tlcv_ds3", client=client)
    ds1.save()
    ds2.save()
    ds3.save()

    names = list(client.list_collections().reset_index().name)
    assert "tlcv_ds1" not in names
    assert "tlcv_ds2" in names
    assert "tlcv_ds3" in names

    names = list(client.list_collections(show_hidden=True).reset_index().name)
    assert "tlcv_ds1" in names
    assert "tlcv_ds2" in names
    assert "tlcv_ds3" in names
=======
def test_collection_metadata(fractal_compute_server):
    client = ptl.FractalClient(fractal_compute_server)

    ds = ptl.collections.Dataset("test_collection_metadata", client=client)
    ds.data.metadata["data_points"] = 133_885
    ds.save()

    assert client.get_collection("dataset", ds.name).data.metadata["data_points"] == 133_885

    ds = ptl.collections.Dataset("test_collection_metadata_oldstyle", client=client)
    ds.data.__dict__["metadata"] = None
    ds.save()

    ds = client.get_collection("dataset", ds.name)
    with pytest.raises(AttributeError):
        ds.metadata
>>>>>>> 356a08d2
<|MERGE_RESOLUTION|>--- conflicted
+++ resolved
@@ -1378,7 +1378,6 @@
     assert ds.data.records[0].name == "He1"
 
 
-<<<<<<< HEAD
 def test_list_collection_group(fractal_compute_server):
     client = ptl.FractalClient(fractal_compute_server)
 
@@ -1412,7 +1411,8 @@
     assert "tlcv_ds1" in names
     assert "tlcv_ds2" in names
     assert "tlcv_ds3" in names
-=======
+
+
 def test_collection_metadata(fractal_compute_server):
     client = ptl.FractalClient(fractal_compute_server)
 
@@ -1428,5 +1428,4 @@
 
     ds = client.get_collection("dataset", ds.name)
     with pytest.raises(AttributeError):
-        ds.metadata
->>>>>>> 356a08d2
+        ds.metadata