--- conflicted
+++ resolved
@@ -22,16 +22,12 @@
         self.database_name = database_name
         self.max_limit = max_limit
 
-<<<<<<< HEAD
-    def query(self, session, query_key, limit=0, skip=0, include=None, exclude=None, **kwargs):
-=======
     def __init_subclass__(cls, **kwargs):
         if cls not in QUERY_CLASSES:
             QUERY_CLASSES.add(cls)
         super().__init_subclass__(**kwargs)
 
-    def query(self, session, query_key, limit=0, skip=0, projection=None, **kwargs):
->>>>>>> 356a08d2
+    def query(self, session, query_key, limit=0, skip=0, include=None, exclude=None, **kwargs):
 
         if query_key not in self._query_method_map:
             raise TypeError(f'Query type {query_key} is unimplemented for class {self._class_name}')
