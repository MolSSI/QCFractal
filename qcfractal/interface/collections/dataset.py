"""
QCPortal Database ODM
"""
import gzip
import tempfile
import warnings
from pathlib import Path
from typing import TYPE_CHECKING, Any, Dict, List, Optional, Set, Tuple, Union

import numpy as np
import pandas as pd
import requests
from pydantic import Field, validator
from qcelemental import constants
from qcelemental.models.types import Array
from tqdm import tqdm

from ..models import Citation, ComputeResponse, ObjectId, ProtoModel
from ..statistics import wrap_statistics
from ..visualization import bar_plot, violin_plot
from .collection import Collection
from .collection_utils import composition_planner, register_collection

if TYPE_CHECKING:  # pragma: no cover
    from .. import FractalClient
    from ..models import KeywordSet, Molecule, ResultRecord
    from . import DatasetView


class MoleculeEntry(ProtoModel):
    name: str = Field(..., description="The name of entry.")
    molecule_id: ObjectId = Field(..., description="The id of the Molecule the entry references.")
    comment: Optional[str] = Field(None, description="A comment for the entry")
    local_results: Dict[str, Any] = Field({}, description="Additional local values.")


class ContributedValues(ProtoModel):
    name: str = Field(..., description="The name of the contributed values.")
    values: Any = Field(..., description="The values in the contributed values.")
    index: Array[str] = Field(
        ..., description="The entry index for the contributed values, matches the order of the `values` array."
    )
    values_structure: Dict[str, Any] = Field(
        {}, description="A machine readable description of the values structure. Typically not needed."
    )

    theory_level: Union[str, Dict[str, str]] = Field(..., description="A string representation of the theory level.")
    units: str = Field(..., description="The units of the values, can be any valid QCElemental unit.")
    theory_level_details: Optional[Union[str, Dict[str, Optional[str]]]] = Field(
        None, description="A detailed reprsentation of the theory level."
    )

    citations: Optional[List[Citation]] = Field(None, description="Citations associated with the contributed values.")
    external_url: Optional[str] = Field(None, description="An external URL to the raw contributed values data.")
    doi: Optional[str] = Field(None, description="A DOI for the contributed values data.")

    comments: Optional[str] = Field(None, description="Additional comments about the contributed values")

    @validator("values")
    def _make_array(cls, v):
        if isinstance(v, (list, tuple)) and isinstance(v[0], (float, int, str, bool)):
            v = np.array(v)

        return v


class Dataset(Collection):
    """
    The Dataset class for homogeneous computations on many molecules.

    Attributes
    ----------
    client : client.FractalClient
        A FractalClient connected to a server
    data : dict
        JSON representation of the database backbone
    df : pd.DataFrame
        The underlying dataframe for the Dataset object
    """

    def __init__(self, name: str, client: Optional["FractalClient"] = None, **kwargs: Any) -> None:
        """
        Initializer for the Dataset object. If no Portal is supplied or the database name
        is not present on the server that the Portal is connected to a blank database will be
        created.

        Parameters
        ----------
        name : str
            The name of the Dataset
        client : Optional['FractalClient'], optional
            A Portal client to connected to a server
        **kwargs : Dict[str, Any]
            Additional kwargs to pass to the collection
        """
        super().__init__(name, client=client, **kwargs)

        self._units = self.data.default_units

        # If we making a new database we may need new hashes and json objects
        self._new_molecules: Dict[str, Molecule] = {}
        self._new_keywords: Dict[Tuple[str, str], KeywordSet] = {}
        self._new_records: List[Dict[str, Any]] = []
        self._updated_state = False

        self._view: Optional[DatasetView] = None
        if self.data.view_available:
            from . import RemoteView

            self._view = RemoteView(client, self.data.id)
        self._disable_view: bool = False  # for debugging and testing
        self._disable_query_limit: bool = False  # for debugging and testing

        # Initialize internal data frames and load in contrib
        self.df = pd.DataFrame()
        self._column_metadata: Dict[str, Any] = {}

        # If this is a brand new dataset, initialize the records and cv fields
        if self.data.id == "local":
            if self.data.records is None:
                self.data.__dict__["records"] = []
            if self.data.contributed_values is None:
                self.data.__dict__["contributed_values"] = {}

    class DataModel(Collection.DataModel):

        # Defaults
        default_program: Optional[str] = None
        default_keywords: Dict[str, str] = {}
        default_driver: str = "energy"
        default_units: str = "kcal / mol"
        default_benchmark: Optional[str] = None

        alias_keywords: Dict[str, Dict[str, str]] = {}

        # Data
        records: Optional[List[MoleculeEntry]] = None
        contributed_values: Dict[str, ContributedValues] = None

        # History: driver, program, method (basis, keywords)
        history: Set[Tuple[str, str, str, Optional[str], Optional[str]]] = set()
        history_keys: Tuple[str, str, str, str, str] = ("driver", "program", "method", "basis", "keywords")

    def set_view(self, path: Union[str, Path]) -> None:
        """
        Set a dataset to use a local view.

        Parameters
        ----------
        path: Union[str, Path]
            path to an hdf5 file representing a view for this dataset
        """
        from . import HDF5View

        self._view = HDF5View(path)

    def download(
        self, local_path: Optional[Union[str, Path]] = None, verify: bool = True, progress_bar: bool = True
    ) -> None:
        """
        Download a remote view if available. The dataset will use this view to avoid server queries for calls to:
        - get_entries
        - get_molecules
        - get_values
        - list_values

        Parameters
        ----------
        local_path: Optional[Union[str, Path]], optional
            Local path the store downloaded view. If None, the view will be stored in a temporary file and deleted on exit.
        verify: bool, optional
            Verify download checksum. Default: True.
        progress_bar: bool, optional
            Display a download progress bar. Default: True
        """
        chunk_size = 8192
        if self.data.view_url_hdf5 is None:
            raise ValueError("A view for this dataset is not available on the server")

        if local_path is not None:
            local_path = Path(local_path)
        else:
            self._view_tempfile = tempfile.NamedTemporaryFile()  # keep temp file alive until self is destroyed
            local_path = self._view_tempfile.name

        r = requests.get(self.data.view_url_hdf5, stream=True)
        pbar = None
        if progress_bar:
            try:
                file_length = int(r.headers.get("content-length"))
                pbar = tqdm(total=file_length, initial=0, unit="B", unit_scale=True)
            except Exception:
                warnings.warn("Failed to create download progress bar", RuntimeWarning)

        with open(local_path, "wb") as fd:
            for chunk in r.iter_content(chunk_size=chunk_size):
                fd.write(chunk)
                if pbar is not None:
                    pbar.update(chunk_size)

        with open(local_path, "rb") as f:
            magic = f.read(2)
            gzipped = magic == b"\x1f\x8b"
        if gzipped:
            extract_tempfile = tempfile.NamedTemporaryFile()  # keep temp file alive until self is destroyed
            with gzip.open(local_path, "rb") as fgz:
                with open(extract_tempfile.name, "wb") as f:
                    f.write(fgz.read())
            self._view_tempfile = extract_tempfile
            local_path = self._view_tempfile.name

        if verify:
            remote_checksum = self.data.view_metadata["blake2b_checksum"]
            from . import HDF5View

            local_checksum = HDF5View(local_path).hash()
            if remote_checksum != local_checksum:
                raise ValueError(f"Checksum verification failed. Expected: {remote_checksum}, Got: {local_checksum}")

        self.set_view(local_path)

    def to_file(self, path: Union[str, Path], encoding: str) -> None:
        """
        Writes a view of the dataset to a file

        Parameters
        ----------
        path: Union[str, Path]
            Where to write the file
        encoding: str
            Options: plaintext, hdf5
        """
        if encoding.lower() == "plaintext":
            from . import PlainTextView

            PlainTextView(path).write(self)
        elif encoding.lower() in ["hdf5", "h5"]:
            from . import HDF5View

            HDF5View(path).write(self)
        else:
            raise NotImplementedError(f"Unsupported encoding: {encoding}")

    def _get_data_records_from_db(self):
        self._check_client()
        # This is hacky. What we want to do is get records and contributed values correctly unpacked into pydantic
        # objects. So what we do is call get_collection with include. But we have to also include collection and
        # name in the query because they are required in the collection DataModel. But we can use these to check that
        # we got back the right data, so that's nice.
        response = self.client.get_collection(
            self.__class__.__name__.lower(),
            self.name,
            full_return=False,
            include=["records", "contributed_values", "collection", "name", "id"],
        )
        if not (response.data.id == self.data.id and response.data.name == self.name):
            raise ValueError("Got the wrong records and contributed values from the server.")
        # This works because get_collection builds a validated Dataset object
        self.data.__dict__["records"] = response.data.records
        self.data.__dict__["contributed_values"] = response.data.contributed_values

    def _entry_index(self, subset: Optional[List[str]] = None) -> pd.DataFrame:
        # TODO: make this fast for subsets
        if self.data.records is None:
            self._get_data_records_from_db()

        ret = pd.DataFrame(
            [[entry.name, entry.molecule_id] for entry in self.data.records], columns=["name", "molecule_id"]
        )
        if subset is None:
            return ret
        else:
            return ret.reset_index().set_index("name").loc[subset].reset_index().set_index("index")

    def _check_state(self) -> None:
        if self._new_molecules or self._new_keywords or self._new_records or self._updated_state:
            raise ValueError("New molecules, keywords, or records detected, run save before submitting new tasks.")

    def _canonical_pre_save(self, client: "FractalClient") -> None:
        self._ensure_contributed_values()
        if self.data.records is None:
            self._get_data_records_from_db()
        for k in list(self._new_keywords.keys()):
            ret = client.add_keywords([self._new_keywords[k]])
            assert len(ret) == 1, "KeywordSet added incorrectly"
            self.data.alias_keywords[k[0]][k[1]] = ret[0]
            del self._new_keywords[k]
        self._updated_state = False

    def _pre_save_prep(self, client: "FractalClient") -> None:
        self._canonical_pre_save(client)

        # Preps any new molecules introduced to the Dataset before storing data.
        mol_ret = self._add_molecules_by_dict(client, self._new_molecules)

        # Update internal molecule UUID's to servers UUID's
        for record in self._new_records:
            molecule_hash = record.pop("molecule_hash")
            new_record = MoleculeEntry(molecule_id=mol_ret[molecule_hash], **record)
            self.data.records.append(new_record)

        self._new_records = []
        self._new_molecules = {}

    def get_entries(self, subset: Optional[List[str]] = None, force: bool = False) -> pd.DataFrame:
        """
        Provides a list of entries for the dataset

        Parameters
        ----------
        subset: Optional[List[str]], optional
            The indices of the desired subset. Return all indices if subset is None.
        force: bool, optional
            skip cache

        Returns
        -------
        pd.DataFrame
            A dataframe containing entry names and specifciations.
            For Dataset, specifications are molecule ids.
            For ReactionDataset, specifications describe reaction stoichiometry.
        """
        if self._use_view(force):
            ret = self._view.get_entries(subset)
        else:
            ret = self._entry_index(subset)
        return ret.copy()

    def _molecule_indexer(
        self, subset: Optional[Union[str, Set[str]]] = None, force: bool = False
    ) -> Dict[str, ObjectId]:
        """Provides a {index: molecule_id} mapping for a given subset.

        Parameters
        ----------
        subset : Optional[Union[str, Set[str]]], optional
            The indices of the desired subset. Return all indices if subset is None.

        Returns
        -------
        Dict[str, 'ObjectId']
            Molecule index to molecule ObjectId map
        """
        if subset:
            if isinstance(subset, str):
                subset = {subset}
        index = self.get_entries(force=force, subset=subset)
        # index = index[index.name.isin(subset)]

        return {row["name"]: row["molecule_id"] for row in index.to_dict("records")}

    def _add_history(self, **history: Optional[str]) -> None:
        """
        Adds compute history to the dataset
        """
        if history.keys() != set(self.data.history_keys):
            raise KeyError("Internal error: Incorrect history keys passed in.")

        new_history = []
        for key in self.data.history_keys:

            value = history[key]
            if value is not None:
                value = value.lower()

            new_history.append(value)

        self.data.history.add(tuple(new_history))

    def list_values(
        self,
        method: Optional[Union[str, List[str]]] = None,
        basis: Optional[Union[str, List[str]]] = None,
        keywords: Optional[str] = None,
        program: Optional[str] = None,
        driver: Optional[str] = None,
        name: Optional[Union[str, List[str]]] = None,
        native: Optional[bool] = None,
        force: bool = False,
    ) -> pd.DataFrame:
        """
        Lists available data that may be queried with get_values.
        Results may be narrowed by providing search keys.
        `None` is a wildcard selector. To search for `None`, use `"None"`.

        Parameters
        ----------
        method : Optional[Union[str, List[str]]], optional
            The computational method (B3LYP)
        basis : Optional[Union[str, List[str]]], optional
            The computational basis (6-31G)
        keywords : Optional[str], optional
            The keyword alias
        program : Optional[str], optional
            The underlying QC program
        driver : Optional[str], optional
            The type of calculation (e.g. energy, gradient, hessian, dipole...)
        name : Optional[Union[str, List[str]]], optional
            The canonical name of the data column
        native: Optional[bool], optional
            True: only include data computed with QCFractal
            False: only include data contributed from outside sources
            None: include both
        force : bool, optional
            Data is typically cached, forces a new query if True

        Returns
        -------
        DataFrame
            A DataFrame of the matching data specifications
        """
        spec: Dict[str, Optional[Union[str, bool, List[str]]]] = {
            "method": method,
            "basis": basis,
            "keywords": keywords,
            "program": program,
            "name": name,
            "driver": driver,
        }

        if self._use_view(force):
            ret = self._view.list_values()
            spec["native"] = native
        else:
            ret = []
            if native in {True, None}:
                df = self._list_records(dftd3=False)
                df["native"] = True
                ret.append(df)

            if native in {False, None}:
                df = self._list_contributed_values()
                df["native"] = False
                ret.append(df)

            ret = pd.concat(ret)

        # Filter
        ret.fillna("None", inplace=True)
        ret = self._filter_records(ret, **spec)

        # Sort
        sort_index = ["native"] + list(self.data.history_keys[:-1])
        if "stoichiometry" in ret.columns:
            sort_index += ["stoichiometry", "name"]
        ret.set_index(sort_index, inplace=True)
        ret.sort_index(inplace=True)
        ret.reset_index(inplace=True)
        ret.set_index(["native"] + list(self.data.history_keys[:-1]), inplace=True)

        return ret

    @staticmethod
    def _filter_records(
        df: pd.DataFrame, **spec: Optional[Union[str, bool, List[Union[str, bool]], Tuple]]
    ) -> pd.DataFrame:
        """
        Helper for filtering records on a spec. Note that `None` is a wildcard while `"None"` matches `None` and NaN.
        """
        ret = df.copy()

        if len(ret) == 0:  # workaround pandas empty dataframe sharp edges
            return ret

        for key, value in spec.items():
            if value is None:
                continue
            if isinstance(value, bool):
                ret = ret[ret[key] == value]
            elif isinstance(value, str):
                value = value.lower()
                ret = ret[ret[key].fillna("None").str.lower() == value]
            elif isinstance(value, (list, tuple)):
                query = [x.lower() for x in value]
                ret = ret[ret[key].fillna("None").str.lower().isin(query)]
            else:
                raise TypeError(f"Search type {type(value)} not understood.")
        return ret

    def list_records(
        self, dftd3: bool = False, pretty: bool = True, **search: Optional[Union[str, List[str]]]
    ) -> pd.DataFrame:
        """
        Lists specifications of available records, i.e. method, program, basis set, keyword set, driver combinations
        `None` is a wildcard selector. To search for `None`, use `"None"`.

        Parameters
        ----------
        pretty: bool
            Replace NaN with "None" in returned DataFrame
        **search : Dict[str, Optional[str]]
            Allows searching to narrow down return.

        Returns
        -------
        DataFrame
            Record specifications matching **search.

        """
        ret = self._list_records(dftd3=dftd3)
        ret = self._filter_records(ret, **search)
        if pretty:
            ret.fillna("None", inplace=True)
        return ret

    def _list_records(self, dftd3: bool = False) -> pd.DataFrame:
        """
        Lists specifications of available records, i.e. method, program, basis set, keyword set, driver combinations
        `None` is a wildcard selector. To search for `None`, use `"None"`.

        Parameters
        ----------
        dftd3: bool, optional
            Include dftd3 program record specifications in addition to composite DFT-D3 record specifications

        Returns
        -------
        DataFrame
            Record specifications matching **search.

        """
        show_dftd3 = dftd3

        history = pd.DataFrame(list(self.data.history), columns=self.data.history_keys)

        # Short circuit because merge and apply below require data
        if history.shape[0] == 0:
            ret = history.copy()
            ret["name"] = None
            return ret

        # Build out -D3 combos
        dftd3 = history[history["program"] == "dftd3"].copy()
        dftd3["base"] = [x.split("-d3")[0] for x in dftd3["method"]]

        nondftd3 = history[history["program"] != "dftd3"]
        dftd3combo = nondftd3.merge(dftd3[["method", "base"]], left_on="method", right_on="base")
        dftd3combo["method"] = dftd3combo["method_y"]
        dftd3combo.drop(["method_x", "method_y", "base"], axis=1, inplace=True)

        history = pd.concat([history, dftd3combo], sort=False)
        history = history.reset_index()
        history.drop("index", axis=1, inplace=True)

        # Drop duplicates due to stoich in some instances, this could be handled with multiple merges
        # Simpler to do it this way.
        history.drop_duplicates(inplace=True)

        # Find the returned subset
        ret = history.copy()

        # Add name column
        ret["name"] = ret.apply(
            lambda row: self._canonical_name(
                program=row["program"],
                method=row["method"],
                basis=row["basis"],
                keywords=row["keywords"],
                stoich=row.get("stoichiometry", None),
                driver=row["driver"],
            ),
            axis=1,
        )
        if show_dftd3 is False:
            ret = ret[ret["program"] != "dftd3"]

        return ret

    def get_values(
        self,
        method: Optional[Union[str, List[str]]] = None,
        basis: Optional[Union[str, List[str]]] = None,
        keywords: Optional[str] = None,
        program: Optional[str] = None,
        driver: Optional[str] = None,
        name: Optional[Union[str, List[str]]] = None,
        native: Optional[bool] = None,
        subset: Optional[Union[str, List[str]]] = None,
        force: bool = False,
    ) -> pd.DataFrame:
        """
        Obtains values matching the search parameters provided for the expected `return_result` values.
        Defaults to the standard programs and keywords if not provided.

        Note that unlike `get_records`, `get_values` will automatically expand searches and return multiple method
        and basis combinations simultaneously.

        `None` is a wildcard selector. To search for `None`, use `"None"`.

        Parameters
        ----------
        method : Optional[Union[str, List[str]]], optional
            The computational method (B3LYP)
        basis : Optional[Union[str, List[str]]], optional
            The computational basis (6-31G)
        keywords : Optional[str], optional
            The keyword alias
        program : Optional[str], optional
            The underlying QC program
        driver : Optional[str], optional
            The type of calculation (e.g. energy, gradient, hessian, dipole...)
        name : Optional[Union[str, List[str]]], optional
            Canonical name of the record. Overrides the above selectors.
        native: Optional[bool], optional
            True: only include data computed with QCFractal
            False: only include data contributed from outside sources
            None: include both
        subset: Optional[List[str]], optional
            The indices of the desired subset. Return all indices if subset is None.
        force : bool, optional
            Data is typically cached, forces a new query if True

        Returns
        -------
        DataFrame
            A DataFrame of values with columns corresponding to methods and rows corresponding to molecule entries.
        """
        return self._get_values(
            method=method,
            basis=basis,
            keywords=keywords,
            program=program,
            driver=driver,
            name=name,
            native=native,
            subset=subset,
            force=force,
        )

    def _get_values(
        self,
        native: Optional[bool] = None,
        force: bool = False,
        subset: Optional[Union[str, List[str]]] = None,
        **spec: Union[List[str], str, None],
    ) -> pd.DataFrame:
        ret = []

        if subset is None:
            subset_set = set(self.get_index(force=force))
        elif isinstance(subset, str):
            subset_set = {subset}
        elif isinstance(subset, list):
            subset_set = set(subset)
        else:
            raise ValueError(f"Subset must be str, List[str], or None. Got {type(subset)}")

        if native in {True, None}:
            spec_nodriver = spec.copy()
            driver = spec_nodriver.pop("driver")
            if driver is not None and driver != self.data.default_driver:
                raise KeyError(
                    f"For native values, driver ({driver}) must be the same as the dataset's default driver "
                    f"({self.data.default_driver}). Consider using get_records instead."
                )
            df = self._get_native_values(subset=subset_set, force=force, **spec_nodriver)
            ret.append(df)

        if native in {False, None}:
            df = self._get_contributed_values(subset=subset_set, force=force, **spec)
            ret.append(df)
        ret_df = pd.concat(ret, axis=1)
        ret_df = ret_df.loc[subset if subset is not None else self.get_index()]

        return ret_df

    def _get_native_values(
        self,
        subset: Set[str],
        method: Optional[Union[str, List[str]]] = None,
        basis: Optional[Union[str, List[str]]] = None,
        keywords: Optional[str] = None,
        program: Optional[str] = None,
        name: Optional[Union[str, List[str]]] = None,
        force: bool = False,
    ) -> pd.DataFrame:
        """
        Obtains records matching the provided search criteria.
        Defaults to the standard programs and keywords if not provided.

        Parameters
        ----------
        subset: Set[str]
            The indices of the desired subset.
        method : Optional[Union[str, List[str]]], optional
            The computational method to compute (B3LYP)
        basis : Optional[Union[str, List[str]]], optional
            The computational basis to compute (6-31G)
        keywords : Optional[str], optional
            The keyword alias for the requested compute
        program : Optional[str], optional
            The underlying QC program
        name : Optional[Union[str, List[str]]], optional
            Canonical name of the record. Overrides the above selectors.
        force : bool, optional
            Data is typically cached, forces a new query if True.

        Returns
        -------
        DataFrame
            A DataFrame of the queried parameters
        """
<<<<<<< HEAD
        au_units = {"energy": "hartree", "gradient": "hartree/bohr", "hessian": "hartree/bohr**2","properties":"hartree"}
=======
        au_units = {
            "energy": "hartree",
            "gradient": "hartree/bohr",
            "hessian": "hartree/bohr**2",
            "properties": "hartree",
        }
>>>>>>> 5ef101cf

        # So that datasets with no records do not require a default program and default keywords
        if len(self.list_records()) == 0:
            return pd.DataFrame(index=self.get_index(subset))

        queries = self._form_queries(method=method, basis=basis, keywords=keywords, program=program, name=name)
        names = []
        new_queries = []
        for _, query in queries.iterrows():

            query = query.replace({np.nan: None}).to_dict()
            if "stoichiometry" in query:
                query["stoich"] = query.pop("stoichiometry")

            qname = query["name"]
            names.append(qname)
            if force or not self._subset_in_cache(qname, subset):
                self._column_metadata[qname] = query
                new_queries.append(query)

        new_data = pd.DataFrame(index=subset)

        if not self._use_view(force):
            units: Dict[str, str] = {}
            for query in new_queries:
                driver = query.pop("driver")
                qname = query.pop("name")
                data = self.get_records(
                    query.pop("method").upper(), include=["return_result"], merge=True, subset=subset, **query
                )
                new_data[qname] = data["return_result"]
                units[qname] = au_units[driver]
                query["name"] = qname
        else:
            for query in new_queries:
                query["native"] = True
            new_data, units = self._view.get_values(new_queries, subset)

        for query in new_queries:
            qname = query["name"]
            new_data[qname] *= constants.conversion_factor(units[qname], self.units)
            self._column_metadata[qname].update({"native": True, "units": self.units})

        self._update_cache(new_data)
        return self.df.loc[subset, names]

    def _form_queries(
        self,
        method: Optional[Union[str, List[str]]] = None,
        basis: Optional[Union[str, List[str]]] = None,
        keywords: Optional[str] = None,
        program: Optional[str] = None,
        stoich: Optional[str] = None,
        name: Optional[Union[str, List[str]]] = None,
    ) -> pd.DataFrame:
        if name is None:
            _, _, history = self._default_parameters(program, "nan", "nan", keywords, stoich=stoich)
            for k, v in [("method", method), ("basis", basis)]:

                if v is not None:
                    history[k] = v
                else:
                    history.pop(k, None)
            queries = self.list_records(**history, dftd3=True, pretty=False)
        else:
            if any((field is not None for field in {program, method, basis, keywords})):
                warnings.warn(
                    "Name and additional field were provided. Only name will be used as a selector.", RuntimeWarning
                )
            queries = self.list_records(name=name, dftd3=True, pretty=False)

        if queries.shape[0] > 10 and self._disable_query_limit is False:
            raise TypeError("More than 10 queries formed, please narrow the search.")
        return queries

    def _visualize(
        self,
        metric,
        bench,
        query: Dict[str, Union[Optional[str], List[str]]],
        groupby: Optional[str] = None,
        return_figure=None,
        digits=3,
        kind="bar",
        show_incomplete: bool = False,
    ) -> "plotly.Figure":

        # Validate query dimensions
        list_queries = [k for k, v in query.items() if isinstance(v, (list, tuple))]
        if len(list_queries) > 2:
            raise TypeError("A maximum of two lists are allowed.")

        # Check kind
        kind = kind.lower()
        if kind not in ["bar", "violin"]:
            raise KeyError(f"Visualiztion kind must either be 'bar' or 'violin', found {kind}")

        # Check metric
        metric = metric.upper()
        if metric == "UE":
            ylabel = f"UE [{self.units}]"
        elif metric == "URE":
            ylabel = "URE [%]"
        else:
            raise KeyError('Metric {} not understood, available metrics: "UE", "URE"'.format(metric))

        if kind == "bar":
            ylabel = "M" + ylabel
            metric = "M" + metric

        # Are we a groupby?
        _valid_groupby = {"method", "basis", "keywords", "program", "stoich", "d3"}
        if groupby is not None:
            groupby = groupby.lower()
            if groupby not in _valid_groupby:
                raise KeyError(f"Groupby option {groupby} not understood.")
            if (groupby != "d3") and (groupby not in query):
                raise KeyError(f"Groupby option {groupby} not found in query, must provide a search on this parameter.")

            if (groupby != "d3") and (not isinstance(query[groupby], (tuple, list))):
                raise KeyError(f"Groupby option {groupby} must be a list.")

            query_names = []
            queries = []
            if groupby == "d3":
                base = [method.upper().split("-D3")[0] for method in query["method"]]
                d3types = [method.upper().replace(b, "").replace("-D", "D") for method, b in zip(query["method"], base)]

                # Preserve order of first unique appearance
                seen: Set[str] = set()
                unique_d3types = [x for x in d3types if not (x in seen or seen.add(x))]

                for d3type in unique_d3types:
                    gb_query = query.copy()
                    gb_query["method"] = []
                    for i in range(len(base)):
                        method = query["method"][i]
                        if method.upper().replace(base[i], "").replace("-D", "D") == d3type:
                            gb_query["method"].append(method)
                    queries.append(gb_query)
                    if d3type == "":
                        query_names.append("No -D3")
                    else:
                        query_names.append(d3type.upper())
            else:
                for gb in query[groupby]:
                    gb_query = query.copy()
                    gb_query[groupby] = gb

                    queries.append(gb_query)
                    query_names.append(self._canonical_name(**{groupby: gb}))

            if (kind == "violin") and (len(queries) != 2):
                raise KeyError(f"Groupby option for violin plots must have two entries.")

        else:
            queries = [query]
            query_names = ["Stats"]

        title = f"{self.data.name} Dataset Statistics"

        series = []
        for q, name in zip(queries, query_names):

            if len(q) == 0:
                raise KeyError("No query matches, nothing to visualize!")

            # Pull the values
            if "stoichiometry" in q:
                q["stoich"] = q.pop("stoichiometry")
            values = self.get_values(**q)

            if not show_incomplete:
                values = values.dropna(axis=1, how="any")

            # Create the statistics
            stat = self.statistics(metric, values, bench=bench)
            stat = stat.round(digits)
            stat.sort_index(inplace=True)
            stat.name = name

            # Munge the column names based on the groupby parameter
            col_names = {}
            for k, v in stat.iteritems():
                record = self._column_metadata[k].copy()
                if groupby == "d3":
                    record["method"] = record["method"].upper().split("-D3")[0]

                elif groupby:
                    record[groupby] = None

                index_name = self._canonical_name(
                    record["program"],
                    record["method"],
                    record["basis"],
                    record["keywords"],
                    stoich=record.get("stoich"),
                )

                col_names[k] = index_name

            if kind == "bar":
                stat.index = [col_names[x] for x in stat.index]
            else:
                stat.columns = [col_names[x] for x in stat.columns]

            series.append(stat)

        if kind == "bar":
            return bar_plot(series, title=title, ylabel=ylabel, return_figure=return_figure)
        else:
            negative = None
            if groupby:
                negative = series[1]

            return violin_plot(series[0], negative=negative, title=title, ylabel=ylabel, return_figure=return_figure)

    def visualize(
        self,
        method: Optional[str] = None,
        basis: Optional[str] = None,
        keywords: Optional[str] = None,
        program: Optional[str] = None,
        groupby: Optional[str] = None,
        metric: str = "UE",
        bench: Optional[str] = None,
        kind: str = "bar",
        return_figure: Optional[bool] = None,
        show_incomplete: bool = False,
    ) -> "plotly.Figure":
        """
        Parameters
        ----------
        method : Optional[str], optional
            Methods to query
        basis : Optional[str], optional
            Bases to query
        keywords : Optional[str], optional
            Keyword aliases to query
        program : Optional[str], optional
            Programs aliases to query
        groupby : Optional[str], optional
            Groups the plot by this index.
        metric : str, optional
            The metric to use either UE (unsigned error) or URE (unsigned relative error)
        bench : Optional[str], optional
            The benchmark level of theory to use
        kind : str, optional
            The kind of chart to produce, either 'bar' or 'violin'
        return_figure : Optional[bool], optional
            If True, return the raw plotly figure. If False, returns a hosted iPlot.
            If None, return a iPlot display in Jupyter notebook and a raw plotly figure in all other circumstances.
        show_incomplete: bool, optional
            Display statistics method/basis set combinations where results are incomplete

        Returns
        -------
        plotly.Figure
            The requested figure.
        """

        query = {"method": method, "basis": basis, "keywords": keywords, "program": program}
        query = {k: v for k, v in query.items() if v is not None}

        return self._visualize(metric, bench, query=query, groupby=groupby, return_figure=return_figure, kind=kind)

    def _canonical_name(
        self,
        program: Optional[str] = None,
        method: Optional[str] = None,
        basis: Optional[str] = None,
        keywords: Optional[str] = None,
        stoich: Optional[str] = None,
        driver: Optional[str] = None,
    ) -> str:
        """
        Attempts to build a canonical name for a DataFrame column
        """

        name = ""
        if method:
            name = method.upper()

        if basis and name:
            name = f"{name}/{basis.lower()}"
        elif basis:
            name = f"{basis.lower()}"

        if keywords and (keywords != self.data.default_keywords.get(program, None)):
            name = f"{name}-{keywords}"

        if program and (program.lower() != self.data.default_program):
            name = f"{name}-{program.title()}"

        if stoich:
            if name == "":
                name = stoich.lower()
            elif stoich.lower() != "default":
                name = f"{stoich.lower()}-{name}"

        return name

    def _default_parameters(
        self,
        program: Optional[str],
        method: str,
        basis: Optional[str],
        keywords: Optional[str],
        stoich: Optional[str] = None,
    ) -> Tuple[str, Dict[str, Union[str, "KeywordSet"]], Dict[str, str]]:
        """
        Takes raw input parsed parameters and applies defaults to them.
        """

        # Handle default program
        if program is None:
            if self.data.default_program is None:
                raise KeyError("No default program was set and none was provided.")
            program = self.data.default_program
        else:
            program = program.lower()

        driver = self.data.default_driver

        # Handle keywords
        keywords_alias = keywords
        if keywords is None:
            if program in self.data.default_keywords:
                keywords_alias = self.data.default_keywords[program]
                keywords = self.data.alias_keywords[program][keywords_alias]
        else:
            keywords = keywords.lower()
            if (program not in self.data.alias_keywords) or (keywords not in self.data.alias_keywords[program]):
                raise KeyError("KeywordSet alias '{}' not found for program '{}'.".format(keywords, program))

            keywords_alias = keywords
            keywords = self.data.alias_keywords[program][keywords]

        # Form database and history keys
        dbkeys = {"driver": driver, "program": program, "method": method, "basis": basis, "keywords": keywords}
        history = {**dbkeys, **{"keywords": keywords_alias}}
        if stoich is not None:
            history["stoichiometry"] = stoich

        name = self._canonical_name(program, method, basis, keywords_alias, stoich)

        return name, dbkeys, history

    def _get_molecules(self, indexer: Dict[Any, ObjectId], force: bool = False) -> pd.DataFrame:
        """Queries a list of molecules using a molecule indexer

        Parameters
        ----------
        indexer : Dict[str, 'ObjectId']
            A key/value index of molecules to query
        force : bool, optional
            Force pull of molecules from server

        Returns
        -------
        pd.DataFrame
            A table of Molecules, indexed by Entry names

        Raises
        ------
        KeyError
            If no records match the query
        """

        molecule_ids = list(set(indexer.values()))
        if not self._use_view(force):
            molecules: List["Molecule"] = []
            for i in range(0, len(molecule_ids), self.client.query_limit):
                molecules.extend(self.client.query_molecules(id=molecule_ids[i : i + self.client.query_limit]))
            # XXX: molecules = pd.DataFrame({"molecule_id": molecule_ids, "molecule": molecules}) fails
            #      test_gradient_dataset_get_molecules and I don't know why
            molecules = pd.DataFrame({"molecule_id": molecule.id, "molecule": molecule} for molecule in molecules)
        else:
            molecules = self._view.get_molecules(molecule_ids)
            molecules = pd.DataFrame({"molecule_id": molecule_ids, "molecule": molecules})

        if len(molecules) == 0:
            raise KeyError("Query matched 0 records.")

        df = pd.DataFrame.from_dict(indexer, orient="index", columns=["molecule_id"])

        df.reset_index(inplace=True)

        # Outer join on left to merge duplicate molecules
        df = df.merge(molecules, how="left", on="molecule_id")
        df.set_index("index", inplace=True)
        df.drop("molecule_id", axis=1, inplace=True)

        return df

    def _get_records(
        self,
        indexer: Dict[Any, ObjectId],
        query: Dict[str, Any],
        include: Optional[List[str]] = None,
        merge: bool = False,
        raise_on_plan: Union[str, bool] = False,
        status: Optional[List[str]] = None,
    ) -> "pd.Series":
        """
        Runs a query based on an indexer which is index : molecule_id

        Parameters
        ----------
        indexer : Dict[str, ObjectId]
            A key/value index of molecules to query
        query : Dict[str, Any]
            A results query
        include : Optional[List[str]], optional
            The attributes to return. Otherwise returns ResultRecord objects.
        merge : bool, optional
            Sum compound queries together, useful for mixing results
        raise_on_plan : Union[str, bool], optional
            Raises a KeyError is True or string if a multi-stage plan is detected.
        status : List[str]
            Include only records with these statuses. By default, obtain all records

        Returns
        -------
        pd.Series
            A Series of the data results

        """
        self._check_client()
        self._check_state()

        ret = []
        plan = composition_planner(**query)
        if raise_on_plan and (len(plan) > 1):
            if raise_on_plan is True:
                raise KeyError("Recieved a multi-stage plan when this function does not support multi-staged plans.")
            else:
                raise KeyError(raise_on_plan)

        for query_set in plan:

            query_set["keywords"] = self.get_keywords(query_set["keywords"], query_set["program"], return_id=True)
            # Set the index to remove duplicates
            molecules = list(set(indexer.values()))
            if include:
                proj = [k.lower() for k in include]
                if "molecule" not in proj:
                    proj.append("molecule")
                query_set["include"] = proj

            # Chunk up the queries
            records: List[ResultRecord] = []
            for i in range(0, len(molecules), self.client.query_limit):
                query_set["molecule"] = molecules[i : i + self.client.query_limit]
                records.extend(self.client.query_results(**query_set, status=status))

            if include is None:
                records = [{"molecule": x.molecule, "record": x} for x in records]

            records = pd.DataFrame.from_dict(records)

            df = pd.DataFrame.from_dict(indexer, orient="index", columns=["molecule"])
            df.reset_index(inplace=True)

            if records.shape[0] > 0:
                # Outer join on left to merge duplicate molecules
                df = df.merge(records, how="left", on="molecule")
            else:
                # No results, fill NaN values
                if include is None:
                    df["record"] = None
                else:
                    for k in include:
                        df[k] = np.nan

            df.set_index("index", inplace=True)
            df.drop("molecule", axis=1, inplace=True)

            ret.append(df)

        if len(molecules) == 0:
            raise KeyError("Query matched 0 records.")

        if merge:
            retdf = ret[0][~ret[0].index.duplicated(keep="first")]
            for df in ret[1:]:
                retdf += df
            return retdf
        else:
            return ret

    def _compute(
        self,
        compute_keys: Dict[str, Union[str, None]],
        molecules: Union[List[str], pd.Series],
        tag: Optional[str] = None,
        priority: Optional[str] = None,
        protocols: Optional[Dict[str, Any]] = None,
    ) -> ComputeResponse:
        """
        Internal compute function
        """

        name, dbkeys, history = self._default_parameters(
            compute_keys["program"],
            compute_keys["method"],
            compute_keys["basis"],
            compute_keys["keywords"],
            stoich=compute_keys.get("stoich", None),
        )

        self._check_client()
        self._check_state()

        umols = list(set(molecules))

        ids: List[Optional[ObjectId]] = []
        submitted: List[ObjectId] = []
        existing: List[ObjectId] = []
        for compute_set in composition_planner(**dbkeys):

            for i in range(0, len(umols), self.client.query_limit):
                chunk_mols = umols[i : i + self.client.query_limit]
                ret = self.client.add_compute(
                    **compute_set, molecule=chunk_mols, tag=tag, priority=priority, protocols=protocols
                )

                ids.extend(ret.ids)
                submitted.extend(ret.submitted)
                existing.extend(ret.existing)

            qhistory = history.copy()
            qhistory["program"] = compute_set["program"]
            qhistory["method"] = compute_set["method"]
            qhistory["basis"] = compute_set["basis"]
            self._add_history(**qhistory)

        return ComputeResponse(ids=ids, submitted=submitted, existing=existing)

    @property
    def units(self):
        return self._units

    @units.setter
    def units(self, value):
        for column in self.df.columns:
            try:
                self.df[column] *= constants.conversion_factor(self._column_metadata[column]["units"], value)

                # Cast units to quantities so that `kcal / mol` == `kilocalorie / mole`
                metadata_quantity = constants.Quantity(self._column_metadata[column]["units"])
                self_quantity = constants.Quantity(self._units)
                if metadata_quantity != self_quantity:
                    warnings.warn(
                        f"Data column '{column}' did not have the same units as the dataset. "
                        f"This has been corrected."
                    )
                self._column_metadata[column]["units"] = value
            except (ValueError, TypeError) as e:
                # This is meant to catch pint.errors.DimensionalityError without importing pint, which is too slow.
                # In pint <=0.9, DimensionalityError is a ValueError.
                # In pint >=0.10, DimensionalityError is TypeError.
                if e.__class__.__name__ == "DimensionalityError":
                    pass
                else:
                    raise
        self._units = value

    def set_default_program(self, program: str) -> bool:
        """
        Sets the default program.

        Parameters
        ----------
        program : str
            The program to default to.
        """

        self.data.__dict__["default_program"] = program.lower()
        return True

    def set_default_benchmark(self, benchmark: str) -> bool:
        """
        Sets the default benchmark value.

        Parameters
        ----------
        benchmark : str
            The benchmark to default to.
        """

        self.data.__dict__["default_benchmark"] = benchmark
        return True

<<<<<<< HEAD
    def set_default_driver(self,driver: str) -> bool:
=======
    def set_default_driver(self, driver: str) -> bool:
>>>>>>> 5ef101cf
        """
        Sets the default driver value.

        Parameters
        ----------
        driver: str
            The driver for the collection computation.
        """
        self.data.__dict__["default_driver"] = driver
        return True

    def add_keywords(self, alias: str, program: str, keyword: "KeywordSet", default: bool = False) -> bool:
        """
        Adds an option alias to the dataset. Not that keywords are not present
        until a save call has been completed.

        Parameters
        ----------
        alias : str
            The alias of the option
        program : str
            The compute program the alias is for
        keyword : KeywordSet
            The Keywords object to use.
        default : bool, optional
            Sets this option as the default for the program

        """

        alias = alias.lower()
        program = program.lower()
        if program not in self.data.alias_keywords:
            self.data.alias_keywords[program] = {}

        if alias in self.data.alias_keywords[program]:
            raise KeyError("Alias '{}' already set for program {}.".format(alias, program))

        self._new_keywords[(program, alias)] = keyword

        if default:
            self.data.default_keywords[program] = alias
        return True

    def list_keywords(self) -> pd.DataFrame:
        """Lists keyword aliases for each program in the dataset.

        Returns
        -------
        pd.DataFrame
            A dataframe containing programs, keyword aliases, KeywordSet ids, and whether those keywords are the
            default for a program. Indexed on program.
        """
        data = []
        for program, kwaliases in self.data.alias_keywords.items():
            prog_default_kw = self.data.default_keywords.get(program, None)
            for kwalias, kwid in kwaliases.items():
                data.append(
                    {
                        "program": program,
                        "keywords": kwalias,
                        "id": kwid,
                        "default": prog_default_kw == kwalias,
                    }
                )
        return pd.DataFrame(data).set_index("program")

    def get_keywords(self, alias: str, program: str, return_id: bool = False) -> Union["KeywordSet", str]:
        """Pulls the keywords alias from the server for inspection.

        Parameters
        ----------
        alias : str
            The keywords alias.
        program : str
            The program the keywords correspond to.
        return_id : bool, optional
            If True, returns the ``id`` rather than the ``KeywordSet`` object.
            Description

        Returns
        -------
        Union['KeywordSet', str]
            The requested ``KeywordSet`` or ``KeywordSet`` ``id``.

        """
        self._check_client()
        if alias is None:
            if return_id:
                return None
            else:
                return {}

        alias = alias.lower()
        program = program.lower()
        if (program not in self.data.alias_keywords) or (alias not in self.data.alias_keywords[program]):
            raise KeyError("Keywords {}: {} not found.".format(program, alias))

        kwid = self.data.alias_keywords[program][alias]
        if return_id:
            return kwid
        else:
            return self.client.query_keywords([kwid])[0]

    def add_contributed_values(self, contrib: ContributedValues, overwrite: bool = False) -> None:
        """
        Adds a ContributedValues to the database. Be sure to call save() to commit changes to the server.

        Parameters
        ----------
        contrib : ContributedValues
            The ContributedValues to add.
        overwrite : bool, optional
            Overwrites pre-existing values
        """
        self.get_entries(force=True)
        self._ensure_contributed_values()

        # Convert and validate
        if isinstance(contrib, ContributedValues):
            contrib = contrib.copy()
        else:
            contrib = ContributedValues(**contrib)

        if set(contrib.index) != set(self.get_index()):
            raise ValueError("Contributed values indices do not match the entries in the dataset.")

        # Check the key
        key = contrib.name.lower()
        if (key in self.data.contributed_values) and (overwrite is False):
            raise KeyError(
                "Key '{}' already found in contributed values. Use `overwrite=True` to force an update.".format(key)
            )

        self.data.contributed_values[key] = contrib
        self._updated_state = True

    def _ensure_contributed_values(self) -> None:
        if self.data.contributed_values is None:
            self._get_data_records_from_db()

    def _list_contributed_values(self) -> pd.DataFrame:
        """
        Lists all specifications of contributed data, i.e. method, program, basis set, keyword set, driver combinations

        Returns
        -------
        DataFrame
            Contributed value specifications.
        """
        self._ensure_contributed_values()
        ret = pd.DataFrame(columns=self.data.history_keys + tuple(["name"]))

        cvs = (
            (cv_data.name, cv_data.theory_level_details) for (cv_name, cv_data) in self.data.contributed_values.items()
        )

        for cv_name, theory_level_details in cvs:
            spec = {"name": cv_name}
            for k in self.data.history_keys:
                spec[k] = "Unknown"
            # ReactionDataset uses "default" as a default value for stoich,
            # but many contributed datasets lack a stoich field
            if "stoichiometry" in self.data.history_keys:
                spec["stoichiometry"] = "default"
            if isinstance(theory_level_details, dict):
                spec.update(**theory_level_details)
            ret = ret.append(spec, ignore_index=True)

        return ret

    def _subset_in_cache(self, column_name: str, subset: Set[str]) -> bool:
        try:
            return not self.df.loc[subset, column_name].isna().any()
        except KeyError:
            return False

    def _update_cache(self, new_data: pd.DataFrame) -> None:
        new_df = pd.DataFrame(
            index=set(self.df.index) | set(new_data.index), columns=set(self.df.columns) | set(new_data.columns)
        )
        new_df.update(new_data)
        new_df.update(self.df)
        self.df = new_df

    def _get_contributed_values(self, subset: Set[str], force: bool = False, **spec) -> pd.DataFrame:

        cv_list = self.list_values(native=False, force=force).reset_index()
        queries = self._filter_records(cv_list.rename(columns={"stoichiometry": "stoich"}), **spec)
        column_names: List[str] = []
        new_queries = []

        for query in queries.to_dict("records"):
            column_name = query["name"]
            column_names.append(column_name)
            if force or not self._subset_in_cache(column_name, subset):
                self._column_metadata[column_name] = query
                new_queries.append(query)

        new_data = pd.DataFrame(index=subset)
        if not self._use_view(force):
            self._ensure_contributed_values()
            units: Dict[str, str] = {}

            for query in new_queries:
                data = self.data.contributed_values[query["name"].lower()].copy()
                column_name = data.name

                # Annoying work around to prevent some pandas magic
                if isinstance(data.values[0], (int, float, bool, np.number)):
                    values = data.values
                else:
                    # TODO temporary patch until msgpack collections
                    if isinstance(data.theory_level_details, dict) and "driver" in data.theory_level_details:
                        cv_driver = data.theory_level_details["driver"]
                    else:
                        cv_driver = self.data.default_driver

                    if cv_driver == "gradient":
                        values = [np.array(v).reshape(-1, 3) for v in data.values]
                    else:
                        values = [np.array(v) for v in data.values]

                new_data[column_name] = pd.Series(values, index=data.index)[subset]
                units[column_name] = data.units
        else:
            for query in new_queries:
                query["native"] = False
            new_data, units = self._view.get_values(new_queries, subset)

        # convert units
        for query in new_queries:
            column_name = query["name"]
            metadata = {"native": False}
            try:
                new_data[column_name] *= constants.conversion_factor(units[column_name], self.units)
                metadata["units"] = self.units
            except (ValueError, TypeError) as e:
                # This is meant to catch pint.errors.DimensionalityError without importing pint, which is too slow.
                # In pint <=0.9, DimensionalityError is a ValueError.
                # In pint >=0.10, DimensionalityError is TypeError.
                if e.__class__.__name__ == "DimensionalityError":
                    metadata["units"] = units[column_name]
                else:
                    raise
            self._column_metadata[column_name].update(metadata)

        self._update_cache(new_data)
        return self.df.loc[subset, column_names]

    def get_molecules(
        self, subset: Optional[Union[str, Set[str]]] = None, force: bool = False
    ) -> Union[pd.DataFrame, "Molecule"]:
        """Queries full Molecules from the database.

        Parameters
        ----------
        subset : Optional[Union[str, Set[str]]], optional
            The index subset to query on
        force : bool, optional
            Force pull of molecules from server

        Returns
        -------
        Union[pd.DataFrame, 'Molecule']
            Either a DataFrame of indexed Molecules or a single Molecule if a single subset string was provided.
        """
        indexer = self._molecule_indexer(subset=subset, force=force)
        df = self._get_molecules(indexer, force)

        if isinstance(subset, str):
            return df.iloc[0, 0]
        else:
            return df

    def get_records(
        self,
        method: str,
        basis: Optional[str] = None,
        *,
        keywords: Optional[str] = None,
        program: Optional[str] = None,
        include: Optional[List[str]] = None,
        subset: Optional[Union[str, Set[str]]] = None,
        merge: bool = False,
        status: Optional[List[str]] = None,
    ) -> Union[pd.DataFrame, "ResultRecord"]:
        """
        Queries full ResultRecord objects from the database.

        Parameters
        ----------
        method : str
            The computational method to query on (B3LYP)
        basis : Optional[str], optional
            The computational basis query on (6-31G)
        keywords : Optional[str], optional
            The option token desired
        program : Optional[str], optional
            The program to query on
        include : Optional[List[str]], optional
            The attributes to return. Otherwise returns ResultRecord objects.
        subset : Optional[Union[str, Set[str]]], optional
            The index subset to query on
        merge : bool
            Merge multiple results into one (as in the case of DFT-D3).
            This only works when include=['return_results'], as in get_values.
        status : List[str]
            Include only records with these statuses. By default, obtain all records

        Returns
        -------
        Union[pd.DataFrame, 'ResultRecord']
            Either a DataFrame of indexed ResultRecords or a single ResultRecord if a single subset string was provided.
        """
        name, _, history = self._default_parameters(program, method, basis, keywords)
        if len(self.list_records(**history)) == 0:
            raise KeyError(f"Requested query ({name}) did not match a known record.")

        indexer = self._molecule_indexer(subset=subset, force=True)
        df = self._get_records(indexer, history, include=include, merge=merge, status=status)

        if not merge and len(df) == 1:
            df = df[0]

        if len(df) == 0:
            raise KeyError("Query matched no records!")

        if isinstance(subset, str):
            return df.iloc[0, 0]
        else:
            return df

    def add_entry(self, name: str, molecule: "Molecule", **kwargs: Dict[str, Any]) -> None:
        """Adds a new entry to the Dataset

        Parameters
        ----------
        name : str
            The name of the record
        molecule : Molecule
            The Molecule associated with this record
        **kwargs : Dict[str, Any]
            Additional arguments to pass to the record
        """
        mhash = molecule.get_hash()
        self._new_molecules[mhash] = molecule
        self._new_records.append({"name": name, "molecule_hash": mhash, **kwargs})

    def compute(
        self,
        method: str,
        basis: Optional[str] = None,
        *,
        keywords: Optional[str] = None,
        program: Optional[str] = None,
        subset: Optional[Set[str]] = None,
        tag: Optional[str] = None,
        priority: Optional[str] = None,
        protocols: Optional[Dict[str, Any]] = None,
        save: Optional[bool] = True,
    ) -> ComputeResponse:
        """Executes a computational method for all reactions in the Dataset.
        Previously completed computations are not repeated.

        Parameters
        ----------
        method : str
            The computational method to compute (B3LYP)
        basis : Optional[str], optional
            The computational basis to compute (6-31G)
        keywords : Optional[str], optional
            The keyword alias for the requested compute
        program : Optional[str], optional
            The underlying QC program
        tag : Optional[str], optional
            The queue tag to use when submitting compute requests.
        priority : Optional[str], optional
            The priority of the jobs low, medium, or high.
        protocols: Optional[Dict[str, Any]], optional
            Protocols for store more or less data per field. Current valid
            protocols: {'wavefunction'}
        subset : Set[str], optional
            Computes only a subset of the dataset.
        save : bool, optional
            If `True`, save the whole collection after calling compute

        Returns
        -------
        ComputeResponse
            An object that contains the submitted ObjectIds of the new compute. This object has the following fields:
              - ids: The ObjectId's of the task in the order of input molecules
              - submitted: A list of ObjectId's that were submitted to the compute queue
              - existing: A list of ObjectId's of tasks already in the database
        """
        self.get_entries(force=True)
        compute_keys = {"program": program, "method": method, "basis": basis, "keywords": keywords}

        if subset:
            molecule_idx = set(subset)
        else:
            molecule_idx = [e.molecule_id for e in self.data.records]

        ret = self._compute(compute_keys, molecule_idx, tag, priority, protocols)

        if save:
            self.save()

        return ret

    def get_index(self, subset: Optional[List[str]] = None, force: bool = False) -> List[str]:
        """
        Returns the current index of the database.

        Returns
        -------
        ret : List[str]
            The names of all reactions in the database
        """
        return list(self.get_entries(subset=subset, force=force)["name"].unique())

    # Statistical quantities
    def statistics(
        self, stype: str, value: str, bench: Optional[str] = None, **kwargs: Dict[str, Any]
    ) -> Union[np.ndarray, pd.Series, np.float64]:
        """Provides statistics for various columns in the underlying dataframe.

        Parameters
        ----------
        stype : str
            The type of statistic in question
        value : str
            The method string to compare
        bench : str, optional
            The benchmark method for the comparison, defaults to `default_benchmark`.
        kwargs: Dict[str, Any]
            Additional kwargs to pass to the statistics functions


        Returns
        -------
        np.ndarray, pd.Series, float
            Returns an ndarray, Series, or float with the requested statistics depending on input.
        """

        if bench is None:
            bench = self.data.default_benchmark

        if bench is None:
            raise KeyError("No benchmark provided and default_benchmark is None!")

        return wrap_statistics(stype.upper(), self, value, bench, **kwargs)

    def _use_view(self, force: bool = False) -> bool:
        """Helper function to decide whether to use a locally available HDF5 view"""
        return (force is False) and (self._view is not None) and (self._disable_view is False)

    def _clear_cache(self) -> None:
        self.df = pd.DataFrame()
        self.data.__dict__["records"] = None
        self.data.__dict__["contributed_values"] = None

    # Getters
    def __getitem__(self, args: str) -> pd.Series:
        """A wrapped to the underlying pd.DataFrame to access columnar data

        Parameters
        ----------
        args : str
            The column to access

        Returns
        -------
        ret : pd.Series, pd.DataFrame
            A view of the underlying dataframe data
        """
        return self.df[args]


register_collection(Dataset)<|MERGE_RESOLUTION|>--- conflicted
+++ resolved
@@ -700,16 +700,12 @@
         DataFrame
             A DataFrame of the queried parameters
         """
-<<<<<<< HEAD
-        au_units = {"energy": "hartree", "gradient": "hartree/bohr", "hessian": "hartree/bohr**2","properties":"hartree"}
-=======
         au_units = {
             "energy": "hartree",
             "gradient": "hartree/bohr",
             "hessian": "hartree/bohr**2",
             "properties": "hartree",
         }
->>>>>>> 5ef101cf
 
         # So that datasets with no records do not require a default program and default keywords
         if len(self.list_records()) == 0:
@@ -1304,11 +1300,7 @@
         self.data.__dict__["default_benchmark"] = benchmark
         return True
 
-<<<<<<< HEAD
-    def set_default_driver(self,driver: str) -> bool:
-=======
     def set_default_driver(self, driver: str) -> bool:
->>>>>>> 5ef101cf
         """
         Sets the default driver value.
 
