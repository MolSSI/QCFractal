--- conflicted
+++ resolved
@@ -17,15 +17,10 @@
 from parsl.dataflow.dflow import DataFlowKernel
 from parsl.dataflow.futures import Future as ParslFuture
 from parsl.executors import HighThroughputExecutor, ThreadPoolExecutor
-<<<<<<< HEAD
-from pydantic import BaseModel, Extra, Field
-=======
-from pkg_resources import parse_version
 try:
     from pydantic.v1 import BaseModel, Extra, Field
 except ImportError:
     from pydantic import BaseModel, Extra, Field
->>>>>>> 777d181b
 from requests.exceptions import Timeout
 
 from qcfractalcompute.apps.app_manager import AppManager
